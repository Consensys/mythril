from mythril.support.support_utils import ModelCache
from mythril.support.support_args import args
from mythril.laser.smt import Optimize, simplify, And
from mythril.laser.ethereum.time_handler import time_handler
from mythril.exceptions import UnsatError, SolverTimeOutException

import logging
import os
import signal
import sys
<<<<<<< HEAD
import threading
=======
>>>>>>> a40afb54

from collections import OrderedDict
from copy import deepcopy
from functools import lru_cache
from multiprocessing.pool import ThreadPool
from multiprocessing import TimeoutError
from pathlib import Path
from time import time
from z3 import sat, unknown, is_true

log = logging.getLogger(__name__)


model_cache = ModelCache()


def solver_worker(
    constraints,
    minimize=(),
    maximize=(),
    solver_timeout=None,
):
    """
    Returns a model based on given constraints as a tuple
    :param constraints: Tuple of constraints
    :param minimize: Tuple of minimization conditions
    :param maximize: Tuple of maximization conditions
    :param solver_timeout: The timeout for solver
    :return:
    """
    s = Optimize()
    s.set_timeout(solver_timeout)

    for constraint in constraints:
        s.add(constraint)
    for e in minimize:
        s.minimize(e)
    for e in maximize:
        s.maximize(e)
    if args.solver_log:
        Path(args.solver_log).mkdir(parents=True, exist_ok=True)
        constraint_hash_input = tuple(
            list(constraints)
            + list(minimize)
            + list(maximize)
            + [len(constraints), len(minimize), len(maximize)]
        )
        with open(
            args.solver_log + f"/{abs(hash(constraint_hash_input))}.smt2", "w"
        ) as f:
            f.write(s.sexpr())

    result = s.check()
    return result, s


@lru_cache(maxsize=2**23)
def get_model(
    constraints,
    minimize=(),
    maximize=(),
    solver_timeout=None,
):
    """
    Returns a model based on given constraints as a tuple
    :param constraints: Tuple of constraints
    :param minimize: Tuple of minimization conditions
    :param maximize: Tuple of maximization conditions
    :param solver_timeout: The solver timeout
    :return:
    """

    solver_timeout = solver_timeout or args.solver_timeout
    solver_timeout = min(solver_timeout, time_handler.time_remaining())
    if solver_timeout <= 0:
        raise SolverTimeOutException
    for constraint in constraints:
        if type(constraint) == bool and not constraint:
            raise UnsatError

    if type(constraints) != tuple:
        constraints = constraints.get_all_constraints()
    constraints = [constraint for constraint in constraints if type(constraint) != bool]

    if len(maximize) + len(minimize) == 0:
        ret_model = model_cache.check_quick_sat(simplify(And(*constraints)).raw)
        if ret_model:
            return ret_model
<<<<<<< HEAD
=======

>>>>>>> a40afb54
    pool = ThreadPool(1)
    try:
        thread_result = pool.apply_async(
            solver_worker, args=(constraints, minimize, maximize, solver_timeout)
        )
        try:
            result, s = thread_result.get(solver_timeout)
        except TimeoutError:
<<<<<<< HEAD
=======
            log.debug("Timeout/Error encountered while solving expression using z3")
>>>>>>> a40afb54
            result = unknown
        except Exception:
            log.warning("Encountered an exception while solving expression using z3")
            result = unknown
    finally:
        # This is to prevent any segmentation faults from being displayed from z3
        sys.stdout = open(os.devnull, "w")
        sys.stderr = open(os.devnull, "w")
        pool.terminate()
        sys.stdout = sys.__stdout__
        sys.stderr = sys.__stderr__

    if result == sat:
        model_cache.model_cache.put(s.model(), 1)
        return s.model()
    elif result == unknown:
        log.debug("Timeout/Error encountered while solving expression using z3")
        raise SolverTimeOutException
    raise UnsatError<|MERGE_RESOLUTION|>--- conflicted
+++ resolved
@@ -8,10 +8,6 @@
 import os
 import signal
 import sys
-<<<<<<< HEAD
-import threading
-=======
->>>>>>> a40afb54
 
 from collections import OrderedDict
 from copy import deepcopy
@@ -100,10 +96,7 @@
         ret_model = model_cache.check_quick_sat(simplify(And(*constraints)).raw)
         if ret_model:
             return ret_model
-<<<<<<< HEAD
-=======
-
->>>>>>> a40afb54
+    
     pool = ThreadPool(1)
     try:
         thread_result = pool.apply_async(
@@ -112,10 +105,6 @@
         try:
             result, s = thread_result.get(solver_timeout)
         except TimeoutError:
-<<<<<<< HEAD
-=======
-            log.debug("Timeout/Error encountered while solving expression using z3")
->>>>>>> a40afb54
             result = unknown
         except Exception:
             log.warning("Encountered an exception while solving expression using z3")
