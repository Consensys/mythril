"""This module contains analysis module helpers to solve path constraints."""
<<<<<<< HEAD
from typing import Dict, List, Tuple, Union, Any
from z3 import FuncInterp
=======
import logging
from typing import Dict, List, Tuple, Union

>>>>>>> 05a1b5bb
import z3
from z3 import FuncInterp

from mythril.exceptions import UnsatError
from mythril.laser.ethereum.function_managers import (
    exponent_function_manager,
    keccak_function_manager,
)

from mythril.laser.ethereum.state.constraints import Constraints
from mythril.laser.ethereum.state.global_state import GlobalState
from mythril.laser.ethereum.transaction import BaseTransaction
from mythril.laser.ethereum.transaction.transaction_models import (
    ContractCreationTransaction,
)
from mythril.laser.smt import UGE, symbol_factory
from mythril.support.model import get_model

log = logging.getLogger(__name__)


def pretty_print_model(model):
    """ Pretty prints a z3 model

    :param model:
    :return:
    """
    ret = ""

    for d in model.decls():
        if type(model[d]) == FuncInterp:
            condition = model[d].as_list()
            ret += "%s: %s\n" % (d.name(), condition)
            continue

        try:
            condition = "0x%x" % model[d].as_long()
        except:
            condition = str(z3.simplify(model[d]))

        ret += "%s: %s\n" % (d.name(), condition)

    return ret


def get_transaction_sequence(
    global_state: GlobalState, constraints: Constraints
) -> Dict[str, Any]:
    """Generate concrete transaction sequence.

    :param global_state: GlobalState to generate transaction sequence for
    :param constraints: list of constraints used to generate transaction sequence
    """

    transaction_sequence = global_state.world_state.transaction_sequence

    concrete_transactions = []

    tx_constraints, minimize = _set_minimisation_constraints(
        transaction_sequence, constraints.copy(), [], 5000, global_state.world_state
    )
    try:
        model = get_model(tx_constraints, minimize=minimize)
    except UnsatError:
        raise UnsatError
    # Include creation account in initial state
    # Note: This contains the code, which should not exist until after the first tx
    initial_world_state = transaction_sequence[0].world_state
    initial_accounts = initial_world_state.accounts

    for transaction in transaction_sequence:
        concrete_transaction = _get_concrete_transaction(model, transaction)
        concrete_transactions.append(concrete_transaction)

    min_price_dict = {}  # type: Dict[str, int]
    for address in initial_accounts.keys():
        min_price_dict[address] = model.eval(
            initial_world_state.starting_balances[
                symbol_factory.BitVecVal(address, 256)
            ].raw,
            model_completion=True,
        ).as_long()

    concrete_initial_state = _get_concrete_state(initial_accounts, min_price_dict)
    if isinstance(transaction_sequence[0], ContractCreationTransaction):
        code = transaction_sequence[0].code
        _replace_with_actual_sha(concrete_transactions, model, code)
    else:
        _replace_with_actual_sha(concrete_transactions, model)
    _add_calldata_placeholder(concrete_transactions, transaction_sequence)
    steps = {"initialState": concrete_initial_state, "steps": concrete_transactions}

    return steps


def _add_calldata_placeholder(
    concrete_transactions: List[Dict[str, str]],
    transaction_sequence: List[BaseTransaction],
):
    """
    Add's a calldata placeholder into the concrete transactions
    :param concrete_transactions:
    :param transaction_sequence:
    :return:
    """
    for tx in concrete_transactions:
        tx["calldata"] = tx["input"]
    if not isinstance(transaction_sequence[0], ContractCreationTransaction):
        return
    code_len = len(transaction_sequence[0].code.bytecode)
    concrete_transactions[0]["calldata"] = concrete_transactions[0]["input"][
        code_len + 2 :
    ]


def _replace_with_actual_sha(
    concrete_transactions: List[Dict[str, str]], model: z3.Model, code=None
):
    concrete_hashes = keccak_function_manager.get_concrete_hash_data(model)
    for tx in concrete_transactions:
        if keccak_function_manager.hash_matcher not in tx["input"]:
            continue
        if code is not None and code.bytecode in tx["input"]:
            s_index = len(code.bytecode) + 2
        else:
            s_index = 10
        for i in range(s_index, len(tx["input"])):
            data_slice = tx["input"][i : i + 64]
            if (
                keccak_function_manager.hash_matcher not in data_slice
                or len(data_slice) != 64
            ):
                continue
            find_input = symbol_factory.BitVecVal(int(data_slice, 16), 256)
            input_ = None
            for size in concrete_hashes:
                _, inverse = keccak_function_manager.store_function[size]
                if find_input.value not in concrete_hashes[size]:
                    continue
                input_ = symbol_factory.BitVecVal(
                    model.eval(inverse(find_input).raw).as_long(), size
                )

            if input_ is None:
                continue
            keccak = keccak_function_manager.find_concrete_keccak(input_)
            hex_keccak = hex(keccak.value)[2:]
            if len(hex_keccak) != 64:
                hex_keccak = "0" * (64 - len(hex_keccak)) + hex_keccak
            tx["input"] = tx["input"][:s_index] + tx["input"][s_index:].replace(
                tx["input"][i : 64 + i], hex_keccak
            )


def _get_concrete_state(
    initial_accounts: Dict, min_price_dict: Dict[str, int]
) -> Dict[str, Dict]:
    """ Gets a concrete state """
    accounts = {}
    for address, account in initial_accounts.items():
        # Skip empty default account

        data: Dict[str, Union[int, str]] = {}
        data["nonce"] = 0
        data["code"] = account.code.bytecode
        data["storage"] = str(account.storage)
        data["balance"] = hex(min_price_dict.get(address, 0))
        accounts[hex(address)] = data
    return {"accounts": accounts}


def _get_concrete_transaction(model: z3.Model, transaction: BaseTransaction):
    """ Gets a concrete transaction from a transaction and z3 model"""
    # Get concrete values from transaction
    address = hex(transaction.callee_account.address.value)
    value = model.eval(transaction.call_value.raw, model_completion=True).as_long()
    caller = "0x" + (
        "%x" % model.eval(transaction.caller.raw, model_completion=True).as_long()
    ).zfill(40)

    input_ = ""
    if isinstance(transaction, ContractCreationTransaction):
        address = ""
        input_ += transaction.code.bytecode

    input_ += "".join(
        [
            hex(b)[2:] if len(hex(b)) % 2 == 0 else "0" + hex(b)[2:]
            for b in transaction.call_data.concrete(model)
        ]
    )

    # Create concrete transaction dict
    concrete_transaction = dict()  # type: Dict[str, str]
    concrete_transaction["input"] = "0x" + input_
    concrete_transaction["value"] = "0x%x" % value
    # Fixme: base origin assignment on origin symbol
    concrete_transaction["origin"] = caller
    concrete_transaction["address"] = "%s" % address

    return concrete_transaction


def _set_minimisation_constraints(
    transaction_sequence, constraints, minimize, max_size, world_state
) -> Tuple[Constraints, tuple]:
    """ Set constraints that minimise key transaction values

    Constraints generated:
    - Upper bound on calldata size
    - Minimisation of call value's and calldata sizes

    :param transaction_sequence: Transaction for which the constraints should be applied
    :param constraints: The constraints array which should contain any added constraints
    :param minimize: The minimisation array which should contain any variables that should be minimised
    :param max_size: The max size of the calldata array
    :return: updated constraints, minimize
    """
    for transaction in transaction_sequence:
        # Set upper bound on calldata size
        max_calldata_size = symbol_factory.BitVecVal(max_size, 256)
        constraints.append(UGE(max_calldata_size, transaction.call_data.calldatasize))

        # Minimize
        minimize.append(transaction.call_data.calldatasize)
        minimize.append(transaction.call_value)
        constraints.append(
            UGE(
                symbol_factory.BitVecVal(1000000000000000000000, 256),
                world_state.starting_balances[transaction.caller],
            )
        )

    for account in world_state.accounts.values():
        # Lazy way to prevent overflows and to ensure "reasonable" balances
        # Each account starts with less than 100 ETH
        constraints.append(
            UGE(
                symbol_factory.BitVecVal(100000000000000000000, 256),
                world_state.starting_balances[account.address],
            )
        )

    return constraints, tuple(minimize)<|MERGE_RESOLUTION|>--- conflicted
+++ resolved
@@ -1,12 +1,7 @@
 """This module contains analysis module helpers to solve path constraints."""
-<<<<<<< HEAD
+
 from typing import Dict, List, Tuple, Union, Any
-from z3 import FuncInterp
-=======
-import logging
-from typing import Dict, List, Tuple, Union
-
->>>>>>> 05a1b5bb
+
 import z3
 from z3 import FuncInterp
 
