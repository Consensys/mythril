--- conflicted
+++ resolved
@@ -40,32 +40,6 @@
         self.issues[m.digest()] = issue
 
     def as_json(self):
-<<<<<<< HEAD
-=======
-        issues = []
-        for key, issue in self.issues.items():
-            issues.append(issue.as_dict())
-        result = {'success': True, 'error': None, 'issues': issues}
-        return json.dumps(result)
-
-    def as_markdown(self):
-        text = ""
-
-        for key, issue in self.issues.items():
-
-            if text == "":
-                if (issue.filename):
-                    text += "# Analysis results for " + issue.filename
-               
-            text += "\n\n## " + issue.title + "\n\n"
-            text += "- Type: " + issue.type + "\n"
-
-            if len(issue.contract):
-                text += "- Contract: " + issue.contract + "\n"
-            else:
-                text += "- Contract: Unknown\n"
->>>>>>> d710a9b2
-
         def list_filter(prop, value):
             return prop.name in ["title", "description", "function", "type", "address", "debug"]
 
