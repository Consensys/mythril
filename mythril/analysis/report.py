import logging
import json
import operator
from jinja2 import PackageLoader, Environment
import sha3
import hashlib

class Issue:
    def __init__(
        self,
        contract,
<<<<<<< HEAD
        function,
        address,
        swc_id,
        title,
=======
        function_name,
        address,
        swc_id,
        title,
        bytecode,
>>>>>>> 22954508
        _type="Informational",
        description="",
        debug="",
    ):

        self.title = title
        self.contract = contract
        self.function = function_name
        self.address = address
        self.description = description
        self.type = _type
        self.debug = debug
        self.swc_id = swc_id
        self.filename = None
        self.code = None
        self.lineno = None

<<<<<<< HEAD
=======
        try:
            keccak = sha3.keccak_256()
            keccak.update(bytes.fromhex(bytecode))
            self.bytecode_hash = "0x" + keccak.hexdigest()
        except ValueError:
            logging.debug("Unable to change the bytecode to bytes. Bytecode: {}".format(bytecode))
            self.bytecode_hash = ""

>>>>>>> 22954508
    @property
    def as_dict(self):

        issue = {
            "title": self.title,
            "swc_id": self.swc_id,
            "contract": self.contract,
            "description": self.description,
            "function": self.function,
            "type": self.type,
            "address": self.address,
            "debug": self.debug,
        }

        if self.filename and self.lineno:
            issue["filename"] = self.filename
            issue["lineno"] = self.lineno

        if self.code:
            issue["code"] = self.code

        return issue

    def add_code_info(self, contract):
        if self.address:
            codeinfo = contract.get_source_info(
                self.address, constructor=(self.function == "constructor")
            )
            self.filename = codeinfo.filename
            self.code = codeinfo.code
            self.lineno = codeinfo.lineno


class Report:
    environment = Environment(
        loader=PackageLoader("mythril.analysis"), trim_blocks=True
    )

    def __init__(self, verbose=False):
        self.issues = {}
        self.verbose = verbose
        pass

    def sorted_issues(self):
        issue_list = [issue.as_dict for key, issue in self.issues.items()]
        return sorted(issue_list, key=operator.itemgetter("address", "title"))

    def append_issue(self, issue):
        m = hashlib.md5()
        m.update((issue.contract + str(issue.address) + issue.title).encode("utf-8"))
        self.issues[m.digest()] = issue

    def as_text(self):
        name = self._file_name()
        template = Report.environment.get_template("report_as_text.jinja2")
        return template.render(
            filename=name, issues=self.sorted_issues(), verbose=self.verbose
        )

    def as_json(self):
        result = {"success": True, "error": None, "issues": self.sorted_issues()}
<<<<<<< HEAD
=======
        return json.dumps(result, sort_keys=True)

    def as_swc_standard_format(self):
        """ Format defined for integration and correlation"""
        result = {
            "issues": [
                {
                    "swc-id": "SWC-{}".format(issue.swc_id),
                    "bytecodeOffset": issue.address,
                    "codeHash": issue.bytecode_hash,
                }
                for issue in self.issues.values()
            ]
        }
>>>>>>> 22954508
        return json.dumps(result, sort_keys=True)

    def as_markdown(self):
        filename = self._file_name()
        template = Report.environment.get_template("report_as_markdown.jinja2")
        return template.render(
            filename=filename, issues=self.sorted_issues(), verbose=self.verbose
        )

    def _file_name(self):
        if len(self.issues.values()) > 0:
            return list(self.issues.values())[0].filename<|MERGE_RESOLUTION|>--- conflicted
+++ resolved
@@ -9,18 +9,11 @@
     def __init__(
         self,
         contract,
-<<<<<<< HEAD
-        function,
-        address,
-        swc_id,
-        title,
-=======
         function_name,
         address,
         swc_id,
         title,
         bytecode,
->>>>>>> 22954508
         _type="Informational",
         description="",
         debug="",
@@ -38,8 +31,6 @@
         self.code = None
         self.lineno = None
 
-<<<<<<< HEAD
-=======
         try:
             keccak = sha3.keccak_256()
             keccak.update(bytes.fromhex(bytecode))
@@ -48,7 +39,6 @@
             logging.debug("Unable to change the bytecode to bytes. Bytecode: {}".format(bytecode))
             self.bytecode_hash = ""
 
->>>>>>> 22954508
     @property
     def as_dict(self):
 
@@ -110,8 +100,6 @@
 
     def as_json(self):
         result = {"success": True, "error": None, "issues": self.sorted_issues()}
-<<<<<<< HEAD
-=======
         return json.dumps(result, sort_keys=True)
 
     def as_swc_standard_format(self):
@@ -126,7 +114,6 @@
                 for issue in self.issues.values()
             ]
         }
->>>>>>> 22954508
         return json.dumps(result, sort_keys=True)
 
     def as_markdown(self):
