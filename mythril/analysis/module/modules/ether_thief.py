"""This module contains the detection code for unauthorized ether
withdrawal."""
import logging
from copy import copy

from mythril.analysis.module.base import DetectionModule, EntryPoint
from mythril.analysis.potential_issues import (
    get_potential_issues_annotation,
    PotentialIssue,
)
from mythril.laser.ethereum.transaction.symbolic import ACTORS
from mythril.analysis.swc_data import UNPROTECTED_ETHER_WITHDRAWAL
from mythril.laser.ethereum.state.global_state import GlobalState
from mythril.analysis import solver
from mythril.exceptions import UnsatError
from mythril.laser.smt import UGT

log = logging.getLogger(__name__)

DESCRIPTION = """
Search for cases where Ether can be withdrawn to a user-specified address.
An issue is reported if there is a valid end state where the attacker has successfully
increased their Ether balance.
"""


class EtherThief(DetectionModule):
    """This module search for cases where Ether can be withdrawn to a user-
    specified address."""

    name = "Any sender can withdraw ETH from the contract account"
    swc_id = UNPROTECTED_ETHER_WITHDRAWAL
    description = DESCRIPTION
    entry_point = EntryPoint.CALLBACK
    post_hooks = ["CALL", "STATICCALL"]

    def reset_module(self):
        """
        Resets the module by clearing everything
        :return:
        """
        super().reset_module()

    def _execute(self, state: GlobalState) -> None:
        """
        :param state:
        :return:
        """
        if state.get_current_instruction()["address"] in self.cache:
            return
        potential_issues = self._analyze_state(state)

        annotation = get_potential_issues_annotation(state)
        annotation.potential_issues.extend(potential_issues)

    def _analyze_state(self, state):
        """
        :param state:
        :return:
        """
        state = copy(state)
        instruction = state.get_current_instruction()

        constraints = copy(state.world_state.constraints)

        constraints += [
            UGT(
                state.world_state.balances[ACTORS.attacker],
                state.world_state.starting_balances[ACTORS.attacker],
            ),
            state.environment.sender == ACTORS.attacker,
            state.current_transaction.caller == state.current_transaction.origin,
        ]

        try:
            # Pre-solve so we only add potential issues if the attacker's balance is increased.

            solver.get_model(constraints)
<<<<<<< HEAD
            print(constraints)
=======
>>>>>>> 05a1b5bb
            potential_issue = PotentialIssue(
                contract=state.environment.active_account.contract_name,
                function_name=state.environment.active_function_name,
                address=instruction["address"]
                - 1,  # In post hook we use offset of previous instruction
                swc_id=UNPROTECTED_ETHER_WITHDRAWAL,
                title="Unprotected Ether Withdrawal",
                severity="High",
                bytecode=state.environment.code.bytecode,
                description_head="Any sender can withdraw Ether from the contract account.",
                description_tail="Arbitrary senders other than the contract creator can profitably extract Ether "
                "from the contract account. Verify the business logic carefully and make sure that appropriate "
                "security controls are in place to prevent unexpected loss of funds.",
                detector=self,
                constraints=constraints,
            )

            return [potential_issue]
        except UnsatError:
            return []


detector = EtherThief()<|MERGE_RESOLUTION|>--- conflicted
+++ resolved
@@ -76,10 +76,6 @@
             # Pre-solve so we only add potential issues if the attacker's balance is increased.
 
             solver.get_model(constraints)
-<<<<<<< HEAD
-            print(constraints)
-=======
->>>>>>> 05a1b5bb
             potential_issue = PotentialIssue(
                 contract=state.environment.active_account.contract_name,
                 function_name=state.environment.active_function_name,
