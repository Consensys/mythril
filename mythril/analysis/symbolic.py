--- conflicted
+++ resolved
@@ -16,16 +16,12 @@
     ReturnWeightedRandomStrategy,
     BasicSearchStrategy,
 )
-<<<<<<< HEAD
 
 from mythril.laser.ethereum.plugins.plugin_factory import PluginFactory
 from mythril.laser.ethereum.plugins.plugin_loader import LaserPluginLoader
 from mythril.laser.ethereum.natives import PRECOMPILE_COUNT
-
-=======
 from mythril.laser.smt import symbol_factory, BitVec
 from typing import Union, List, Dict, Type
->>>>>>> 8d6204e9
 from mythril.solidity.soliditycontract import EVMContract, SolidityContract
 from .ops import Call, SStore, VarType, get_variable
 
