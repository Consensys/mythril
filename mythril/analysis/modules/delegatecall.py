--- conflicted
+++ resolved
@@ -46,16 +46,10 @@
 
     issue = Issue(
         contract=call.node.contract_name,
-<<<<<<< HEAD
-        function=call.node.function_name,
-        address=address,
-        swc_id=DELEGATECALL_TO_UNTRUSTED_CONTRACT,
-=======
         function_name=call.node.function_name,
         address=address,
         swc_id=DELEGATECALL_TO_UNTRUSTED_CONTRACT,
         bytecode=state.environment.code.bytecode,
->>>>>>> 22954508
         title="Call data forwarded with delegatecall()",
         _type="Informational",
     )
@@ -75,16 +69,10 @@
 def _symbolic_call(call, state, address, statespace):
     issue = Issue(
         contract=call.node.contract_name,
-<<<<<<< HEAD
-        function=call.node.function_name,
-        address=address,
-        swc_id=DELEGATECALL_TO_UNTRUSTED_CONTRACT,
-=======
         function_name=call.node.function_name,
         address=address,
         swc_id=DELEGATECALL_TO_UNTRUSTED_CONTRACT,
         bytecode=state.environment.code.bytecode,
->>>>>>> 22954508
         title=call.type + " to a user-supplied address",
     )
 
