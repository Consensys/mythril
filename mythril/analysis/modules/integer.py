--- conflicted
+++ resolved
@@ -49,15 +49,6 @@
             entrypoint="callback",
             pre_hooks=["ADD", "MUL", "SUB", "SSTORE", "JUMPI"],
         )
-<<<<<<< HEAD
-=======
-        self._issues = []
-        self._issues = []
-
-    @property
-    def issues(self):
-        return self._issues
->>>>>>> 7d22795c
 
     def execute(self, state: GlobalState):
         """Executes analysis module for integer underflow and integer overflow.
