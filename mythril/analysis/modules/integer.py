--- conflicted
+++ resolved
@@ -333,17 +333,8 @@
                 transaction_sequence=transaction_sequence,
             )
 
-<<<<<<< HEAD
-            if annotation.operator == "subtraction":
-                self._underflow_cache[address] = True
-            else:
-                self._overflow_cache[address] = True
-=======
-            issue.debug = json.dumps(transaction_sequence, indent=4)
-
             address = _get_address_from_state(ostate)
             self._overflow_cache[address] = True
->>>>>>> c9a61c7e
             self._issues.append(issue)
 
 
