"""This module contains the detection code for reachable exceptions."""
import logging

from mythril.analysis import solver
from mythril.analysis.modules.base import DetectionModule
from mythril.analysis.report import Issue
from mythril.analysis.swc_data import ASSERT_VIOLATION
from mythril.exceptions import UnsatError
from mythril.laser.ethereum.state.global_state import GlobalState

log = logging.getLogger(__name__)


def _analyze_state(state) -> list:
    """

    :param state:
    :return:
    """
    log.info("Exceptions module: found ASSERT_FAIL instruction")
    node = state.node

    log.debug("ASSERT_FAIL in function " + node.function_name)

    try:
        address = state.get_current_instruction()["address"]

        description = (
            "A reachable exception (opcode 0xfe) has been detected. "
            "This can be caused by type errors, division by zero, "
            "out-of-bounds array access, or assert violations. "
            "Note that explicit `assert()` should only be used to check invariants. "
            "Use `require()` for regular input checking."
        )

        debug = str(solver.get_transaction_sequence(state, node.constraints))

        issue = Issue(
            contract=node.contract_name,
            function_name=node.function_name,
            address=address,
            swc_id=ASSERT_VIOLATION,
            title="Exception state",
            _type="Informational",
            description=description,
            bytecode=state.environment.code.bytecode,
            debug=debug,
            gas_used=(state.mstate.min_gas_used, state.mstate.max_gas_used),
        )
        return [issue]

    except UnsatError:
        log.debug("no model found")

    return []


class ReachableExceptionsModule(DetectionModule):
    """"""

    def __init__(self):
        """"""
        super().__init__(
            name="Reachable Exceptions",
            swc_id=ASSERT_VIOLATION,
            description="Checks whether any exception states are reachable.",
            entrypoint="callback",
            pre_hooks=["ASSERT_FAIL"],
        )

    def execute(self, state: GlobalState) -> list:
        """

        :param state:
        :return:
        """
        self._issues.extend(_analyze_state(state))
        return self.issues

<<<<<<< HEAD
=======
    @property
    def issues(self) -> list:
        """

        :return:
        """
        return self._issues

>>>>>>> 7d22795c

detector = ReachableExceptionsModule()<|MERGE_RESOLUTION|>--- conflicted
+++ resolved
@@ -77,16 +77,5 @@
         self._issues.extend(_analyze_state(state))
         return self.issues
 
-<<<<<<< HEAD
-=======
-    @property
-    def issues(self) -> list:
-        """
-
-        :return:
-        """
-        return self._issues
-
->>>>>>> 7d22795c
 
 detector = ReachableExceptionsModule()