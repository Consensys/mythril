from mythril.analysis.report import Issue
from mythril.analysis.swc_data import ASSERT_VIOLATION
from mythril.exceptions import UnsatError
from mythril.analysis import solver
from mythril.analysis.modules.base import DetectionModule
import logging

from mythril.laser.ethereum.state.global_state import GlobalState


def _analyze_state(state) -> list:
    logging.info("Exceptions module: found ASSERT_FAIL instruction")
    node = state.node

    logging.debug("ASSERT_FAIL in function " + node.function_name)

    try:
        address = state.get_current_instruction()["address"]

        description = (
            "A reachable exception (opcode 0xfe) has been detected. "
            "This can be caused by type errors, division by zero, "
            "out-of-bounds array access, or assert violations. "
            "Note that explicit `assert()` should only be used to check invariants. "
            "Use `require()` for regular input checking."
        )

        debug = str(solver.get_transaction_sequence(state, node.constraints))

        issue = Issue(
            contract=node.contract_name,
            function_name=node.function_name,
            address=address,
            swc_id=ASSERT_VIOLATION,
            title="Exception state",
            _type="Informational",
            description=description,
            bytecode=state.environment.code.bytecode,
            debug=debug,
            gas_used=(state.mstate.min_gas_used, state.mstate.max_gas_used),
        )
        return [issue]

    except UnsatError:
        logging.debug("[EXCEPTIONS] no model found")

    return []


log = logging.getLogger(__name__)


class ReachableExceptionsModule(DetectionModule):
    def __init__(self):
        super().__init__(
            name="Reachable Exceptions",
            swc_id=ASSERT_VIOLATION,
            hooks=["ASSERT_FAIL"],
            description="Checks whether any exception states are reachable.",
            entrypoint="callback",
        )
        self._issues = []

    def execute(self, state: GlobalState) -> list:
        self._issues.extend(_analyze_state(state))
        return self.issues

<<<<<<< HEAD
    @property
    def issues(self) -> list:
        return self._issues
=======
    def execute(self, statespace):

        log.debug("Executing module: EXCEPTIONS")

        issues = []

        for k in statespace.nodes:
            node = statespace.nodes[k]

            for state in node.states:

                instruction = state.get_current_instruction()
                if instruction["opcode"] == "ASSERT_FAIL":
                    try:
                        model = solver.get_model(node.constraints)
                        address = state.get_current_instruction()["address"]

                        description = (
                            "A reachable exception (opcode 0xfe) has been detected. "
                            "This can be caused by type errors, division by zero, "
                            "out-of-bounds array access, or assert violations. "
                        )
                        description += (
                            "Note that explicit `assert()` should only be used to check invariants. "
                            "Use `require()` for regular input checking."
                        )

                        debug = str(
                            solver.get_transaction_sequence(state, node.constraints)
                        )

                        issues.append(
                            Issue(
                                contract=node.contract_name,
                                function_name=node.function_name,
                                address=address,
                                swc_id=ASSERT_VIOLATION,
                                title="Exception state",
                                _type="Informational",
                                description=description,
                                bytecode=state.environment.code.bytecode,
                                debug=debug,
                                gas_used=(
                                    state.mstate.min_gas_used,
                                    state.mstate.max_gas_used,
                                ),
                            )
                        )

                    except UnsatError:
                        log.debug("[EXCEPTIONS] no model found")

        return issues
>>>>>>> 02a8ae97


detector = ReachableExceptionsModule()<|MERGE_RESOLUTION|>--- conflicted
+++ resolved
@@ -7,12 +7,14 @@
 
 from mythril.laser.ethereum.state.global_state import GlobalState
 
+log = logging.getLogger(__name__)
+
 
 def _analyze_state(state) -> list:
-    logging.info("Exceptions module: found ASSERT_FAIL instruction")
+    log.info("Exceptions module: found ASSERT_FAIL instruction")
     node = state.node
 
-    logging.debug("ASSERT_FAIL in function " + node.function_name)
+    log.debug("ASSERT_FAIL in function " + node.function_name)
 
     try:
         address = state.get_current_instruction()["address"]
@@ -42,12 +44,9 @@
         return [issue]
 
     except UnsatError:
-        logging.debug("[EXCEPTIONS] no model found")
+        log.debug("[EXCEPTIONS] no model found")
 
     return []
-
-
-log = logging.getLogger(__name__)
 
 
 class ReachableExceptionsModule(DetectionModule):
@@ -65,65 +64,8 @@
         self._issues.extend(_analyze_state(state))
         return self.issues
 
-<<<<<<< HEAD
     @property
     def issues(self) -> list:
         return self._issues
-=======
-    def execute(self, statespace):
-
-        log.debug("Executing module: EXCEPTIONS")
-
-        issues = []
-
-        for k in statespace.nodes:
-            node = statespace.nodes[k]
-
-            for state in node.states:
-
-                instruction = state.get_current_instruction()
-                if instruction["opcode"] == "ASSERT_FAIL":
-                    try:
-                        model = solver.get_model(node.constraints)
-                        address = state.get_current_instruction()["address"]
-
-                        description = (
-                            "A reachable exception (opcode 0xfe) has been detected. "
-                            "This can be caused by type errors, division by zero, "
-                            "out-of-bounds array access, or assert violations. "
-                        )
-                        description += (
-                            "Note that explicit `assert()` should only be used to check invariants. "
-                            "Use `require()` for regular input checking."
-                        )
-
-                        debug = str(
-                            solver.get_transaction_sequence(state, node.constraints)
-                        )
-
-                        issues.append(
-                            Issue(
-                                contract=node.contract_name,
-                                function_name=node.function_name,
-                                address=address,
-                                swc_id=ASSERT_VIOLATION,
-                                title="Exception state",
-                                _type="Informational",
-                                description=description,
-                                bytecode=state.environment.code.bytecode,
-                                debug=debug,
-                                gas_used=(
-                                    state.mstate.min_gas_used,
-                                    state.mstate.max_gas_used,
-                                ),
-                            )
-                        )
-
-                    except UnsatError:
-                        log.debug("[EXCEPTIONS] no model found")
-
-        return issues
->>>>>>> 02a8ae97
-
 
 detector = ReachableExceptionsModule()