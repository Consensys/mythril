#!/usr/bin/env python3
# -*- coding: utf-8 -*-
"""mythril.py: Bug hunting on the Ethereum blockchain

   http://www.github.com/ConsenSys/mythril
"""

import argparse
import json
import logging
import os
import sys

import coloredlogs
import traceback

import mythril.support.signatures as sigs
from argparse import ArgumentParser, Namespace, RawTextHelpFormatter
from mythril.concolic import concolic_execution
from mythril.exceptions import (
    DetectorNotFoundError,
    CriticalError,
)
from mythril.laser.ethereum.transaction.symbolic import ACTORS
from mythril.plugin.loader import MythrilPluginLoader
from mythril.mythril import MythrilAnalyzer, MythrilDisassembler, MythrilConfig

from mythril.analysis.module import ModuleLoader
from mythril.analysis.report import Report

from mythril.__version__ import __version__ as VERSION

# Initialise core Mythril Component
_ = MythrilPluginLoader()

ANALYZE_LIST = ("analyze", "a")
DISASSEMBLE_LIST = ("disassemble", "d")
<<<<<<< HEAD
CONCOLIC_LIST = ("concolic", "c")
=======
SAFE_FUNCTIONS_COMMAND = "safe-functions"
READ_STORAGE_COMNAND = "read-storage"
FUNCTION_TO_HASH_COMMAND = "function-to-hash"
HASH_TO_ADDRESS_COMMAND = "hash-to-address"
LIST_DETECTORS_COMMAND = "list-detectors"
VERSION_COMMAND = "version"
HELP_COMMAND = "help"
>>>>>>> 0ea0f4fb

log = logging.getLogger(__name__)

COMMAND_LIST = (
    ANALYZE_LIST
    + DISASSEMBLE_LIST
    + CONCOLIC_LIST
    + (
        READ_STORAGE_COMNAND,
        SAFE_FUNCTIONS_COMMAND,
        FUNCTION_TO_HASH_COMMAND,
        HASH_TO_ADDRESS_COMMAND,
        LIST_DETECTORS_COMMAND,
        VERSION_COMMAND,
        HELP_COMMAND,
    )
)


def exit_with_error(format_, message):
    """
    Exits with error
    :param format_: The format of the message
    :param message: message
    """
    if format_ == "text" or format_ == "markdown":
        log.error(message)
    elif format_ == "json":
        result = {"success": False, "error": str(message), "issues": []}
        print(json.dumps(result))
    else:
        result = [
            {
                "issues": [],
                "sourceType": "",
                "sourceFormat": "",
                "sourceList": [],
                "meta": {"logs": [{"level": "error", "hidden": True, "msg": message}]},
            }
        ]
        print(json.dumps(result))
    sys.exit()


def get_runtime_input_parser() -> ArgumentParser:
    """
    Returns Parser which handles input
    :return: Parser which handles input
    """
    parser = ArgumentParser(add_help=False)
    parser.add_argument(
        "-a",
        "--address",
        help="pull contract from the blockchain",
        metavar="CONTRACT_ADDRESS",
    )
    parser.add_argument(
        "--bin-runtime",
        action="store_true",
        help="Only when -c or -f is used. Consider the input bytecode as binary runtime code, default being the contract creation bytecode.",
    )
    return parser


def get_creation_input_parser() -> ArgumentParser:
    """
    Returns Parser which handles input
    :return: Parser which handles input
    """
    parser = ArgumentParser(add_help=False)
    parser.add_argument(
        "-c",
        "--code",
        help='hex-encoded bytecode string ("6060604052...")',
        metavar="BYTECODE",
    )
    parser.add_argument(
        "-f",
        "--codefile",
        help="file containing hex-encoded bytecode string",
        metavar="BYTECODEFILE",
        type=argparse.FileType("r"),
    )
    return parser


def get_safe_functions_parser() -> ArgumentParser:
    """
    Returns Parser which handles checking for safe functions
    :return: Parser which handles checking for safe functions
    """
    parser = ArgumentParser(add_help=False)
    parser.add_argument(
        "-c",
        "--code",
        help='hex-encoded bytecode string ("6060604052...")',
        metavar="BYTECODE",
    )
    parser.add_argument(
        "-f",
        "--codefile",
        help="file containing hex-encoded bytecode string",
        metavar="BYTECODEFILE",
        type=argparse.FileType("r"),
    )
    return parser


def get_output_parser() -> ArgumentParser:
    """
    Get parser which handles output
    :return: Parser which handles output
    """
    parser = argparse.ArgumentParser(add_help=False)
    parser.add_argument(
        "-o",
        "--outform",
        choices=["text", "markdown", "json", "jsonv2"],
        default="text",
        help="report output format",
        metavar="<text/markdown/json/jsonv2>",
    )
    return parser


def get_rpc_parser() -> ArgumentParser:
    """
    Get parser which handles RPC flags
    :return: Parser which handles rpc inputs
    """
    parser = argparse.ArgumentParser(add_help=False)
    parser.add_argument(
        "--rpc",
        help="custom RPC settings",
        metavar="HOST:PORT / ganache / infura-[network_name]",
        default="infura-mainnet",
    )
    parser.add_argument(
        "--rpctls", type=bool, default=False, help="RPC connection over TLS"
    )
    parser.add_argument("--infura-id", help="set infura id for onchain analysis")

    return parser


def get_utilities_parser() -> ArgumentParser:
    """
    Get parser which handles utilities flags
    :return: Parser which handles utility flags
    """
    parser = argparse.ArgumentParser(add_help=False)
    parser.add_argument(
        "--solc-json",
        help="Json for the optional 'settings' parameter of solc's standard-json input",
    )
    parser.add_argument(
        "--solv",
        help="specify solidity compiler version. If not present, will try to install it (Experimental)",
        metavar="SOLV",
    )
    return parser


def create_concolic_parser(parser: ArgumentParser) -> ArgumentParser:
    """
    Get parser which handles arguments for concolic branch flipping
    """
    parser.add_argument(
        "input", help="The input jsonv2 file with concrete data",
    )
    parser.add_argument(
        "--branches",
        help="branch addresses to be flipped. usage: --branches 34,6f8,16a",
        required=True,
        metavar="BRANCH",
    )
    parser.add_argument(
        "--solver-timeout",
        type=int,
        default=100000,
        help="The maximum amount of time(in milli seconds) the solver spends for queries from analysis modules",
    )
    return parser


def main() -> None:
    """The main CLI interface entry point."""

    rpc_parser = get_rpc_parser()
    utilities_parser = get_utilities_parser()
    runtime_input_parser = get_runtime_input_parser()
    creation_input_parser = get_creation_input_parser()
    output_parser = get_output_parser()

    parser = argparse.ArgumentParser(
        description="Security analysis of Ethereum smart contracts"
    )
    parser.add_argument("--epic", action="store_true", help=argparse.SUPPRESS)
    parser.add_argument(
        "-v", type=int, help="log level (0-5)", metavar="LOG_LEVEL", default=2
    )

    subparsers = parser.add_subparsers(dest="command", help="Commands")
    safe_function_parser = subparsers.add_parser(
        SAFE_FUNCTIONS_COMMAND,
        help="Check functions which are completely safe using symbolic execution",
        parents=[
            rpc_parser,
            utilities_parser,
            creation_input_parser,
            runtime_input_parser,
            output_parser,
        ],
        formatter_class=RawTextHelpFormatter,
    )
    analyzer_parser = subparsers.add_parser(
        ANALYZE_LIST[0],
        help="Triggers the analysis of the smart contract",
        parents=[
            rpc_parser,
            utilities_parser,
            creation_input_parser,
            runtime_input_parser,
            output_parser,
        ],
        aliases=ANALYZE_LIST[1:],
        formatter_class=RawTextHelpFormatter,
    )
    create_safe_functions_parser(safe_function_parser)
    create_analyzer_parser(analyzer_parser)

    disassemble_parser = subparsers.add_parser(
        DISASSEMBLE_LIST[0],
        help="Disassembles the smart contract",
        aliases=DISASSEMBLE_LIST[1:],
        parents=[
            rpc_parser,
            utilities_parser,
            creation_input_parser,
            runtime_input_parser,
        ],
        formatter_class=RawTextHelpFormatter,
    )
    create_disassemble_parser(disassemble_parser)

    concolic_parser = subparsers.add_parser(
        CONCOLIC_LIST[0],
        help="Runs concolic execution to flip the desired branches",
        aliases=CONCOLIC_LIST[1:],
        parents=[],
        formatter_class=RawTextHelpFormatter,
    )
    create_concolic_parser(concolic_parser)

    subparsers.add_parser(
        LIST_DETECTORS_COMMAND,
        parents=[output_parser],
        help="Lists available detection modules",
    )
    read_storage_parser = subparsers.add_parser(
        "read-storage",
        help="Retrieves storage slots from a given address through rpc",
        parents=[rpc_parser],
    )
    contract_func_to_hash = subparsers.add_parser(
        FUNCTION_TO_HASH_COMMAND, help="Returns the hash signature of the function"
    )
    contract_hash_to_addr = subparsers.add_parser(
        HASH_TO_ADDRESS_COMMAND,
        help="converts the hashes in the blockchain to ethereum address",
    )
    subparsers.add_parser(
        VERSION_COMMAND, parents=[output_parser], help="Outputs the version"
    )
    create_read_storage_parser(read_storage_parser)
    create_hash_to_addr_parser(contract_hash_to_addr)
    create_func_to_hash_parser(contract_func_to_hash)

    subparsers.add_parser(HELP_COMMAND, add_help=False)

    # Get config values

    args = parser.parse_args()
    parse_args_and_execute(parser=parser, args=args)


def create_disassemble_parser(parser: ArgumentParser):
    """
    Modify parser to handle disassembly
    :param parser:
    :return:
    """
    # Using nargs=* would the implementation below for getting code for both disassemble and analyze
    parser.add_argument(
        "solidity_files",
        nargs="*",
        help="Inputs file name and contract name. Currently supports a single contract\n"
        "usage: file1.sol:OptionalContractName",
    )


def create_read_storage_parser(read_storage_parser: ArgumentParser):
    """
    Modify parser to handle storage slots
    :param read_storage_parser:
    :return:
    """

    read_storage_parser.add_argument(
        "storage_slots",
        help="read state variables from storage index",
        metavar="INDEX,NUM_SLOTS,[array] / mapping,INDEX,[KEY1, KEY2...]",
    )
    read_storage_parser.add_argument(
        "address", help="contract address", metavar="ADDRESS"
    )


def create_func_to_hash_parser(parser: ArgumentParser):
    """
    Modify parser to handle func_to_hash command
    :param parser:
    :return:
    """
    parser.add_argument(
        "func_name", help="calculate function signature hash", metavar="SIGNATURE"
    )


def create_hash_to_addr_parser(hash_parser: ArgumentParser):
    """
    Modify parser to handle hash_to_addr command
    :param hash_parser:
    :return:
    """
    hash_parser.add_argument(
        "hash", help="Find the address from hash", metavar="FUNCTION_NAME"
    )


def add_graph_commands(parser: ArgumentParser):
    commands = parser.add_argument_group("commands")
    commands.add_argument("-g", "--graph", help="generate a control flow graph")
    commands.add_argument(
        "-j",
        "--statespace-json",
        help="dumps the statespace json",
        metavar="OUTPUT_FILE",
    )


def create_safe_functions_parser(parser: ArgumentParser):
    """
    The duplication exists between safe-functions and analyze as some of them have different default values.
    """
    parser.add_argument(
        "solidity_files",
        nargs="*",
        help="Inputs file name and contract name. \n"
        "usage: file1.sol:OptionalContractName file2.sol file3.sol:OptionalContractName",
    )

    options = parser.add_argument_group("options")

    options.add_argument(
        "-m",
        "--modules",
        help="Comma-separated list of security analysis modules",
        metavar="MODULES",
    )
    options.add_argument(
        "--max-depth",
        type=int,
        default=128,
        help="Maximum recursion depth for symbolic execution",
    )
    options.add_argument(
        "--call-depth-limit",
        type=int,
        default=10,
        help="Maximum call depth limit for symbolic execution",
    )

    options.add_argument(
        "--strategy",
        choices=["dfs", "bfs", "naive-random", "weighted-random"],
        default="bfs",
        help="Symbolic execution strategy",
    )
    options.add_argument(
        "-b",
        "--loop-bound",
        type=int,
        default=5,
        help="Bound loops at n iterations",
        metavar="N",
    )
    options.add_argument(
        "--execution-timeout",
        type=int,
        default=86400,
        help="The amount of seconds to spend on symbolic execution",
    )
    options.add_argument(
        "--solver-timeout",
        type=int,
        default=100000,
        help="The maximum amount of time(in milli seconds) the solver spends for queries from analysis modules",
    )
    options.add_argument(
        "--parallel-solving",
        action="store_true",
        help="Enable solving z3 queries in parallel",
    )
    options.add_argument(
        "--solver-log",
        help="Path to the directory for solver log",
        metavar="SOLVER_LOG",
    )

    options.add_argument(
        "-q",
        "--query-signature",
        action="store_true",
        help="Lookup function signatures through www.4byte.directory",
    )
    options.add_argument(
        "--create-timeout",
        type=int,
        default=10,
        help="The amount of seconds to spend on the initial contract creation",
    )

    options.add_argument(
        "--enable-iprof", action="store_true", help="enable the instruction profiler"
    )
    options.add_argument(
        "--enable-coverage-strategy",
        action="store_true",
        help="enable coverage based search strategy",
    )
    options.add_argument(
        "--custom-modules-directory",
        help="designates a separate directory to search for custom analysis modules",
        metavar="CUSTOM_MODULES_DIRECTORY",
    )
    options.add_argument(
        "--attacker-address",
        help="Designates a specific attacker address to use during analysis",
        metavar="ATTACKER_ADDRESS",
    )
    options.add_argument(
        "--creator-address",
        help="Designates a specific creator address to use during analysis",
        metavar="CREATOR_ADDRESS",
    )


def create_analyzer_parser(analyzer_parser: ArgumentParser):
    """
    Modify parser to handle analyze command
    :param analyzer_parser:
    :return:
    """
    analyzer_parser.add_argument(
        "solidity_files",
        nargs="*",
        help="Inputs file name and contract name. \n"
        "usage: file1.sol:OptionalContractName file2.sol file3.sol:OptionalContractName",
    )
    add_graph_commands(analyzer_parser)
    options = analyzer_parser.add_argument_group("options")
    options.add_argument(
        "-m",
        "--modules",
        help="Comma-separated list of security analysis modules",
        metavar="MODULES",
    )
    options.add_argument(
        "--max-depth",
        type=int,
        default=128,
        help="Maximum recursion depth for symbolic execution",
    )
    options.add_argument(
        "--call-depth-limit",
        type=int,
        default=3,
        help="Maximum call depth limit for symbolic execution",
    )

    options.add_argument(
        "--strategy",
        choices=["dfs", "bfs", "naive-random", "weighted-random"],
        default="bfs",
        help="Symbolic execution strategy",
    )
    options.add_argument(
        "-b",
        "--loop-bound",
        type=int,
        default=3,
        help="Bound loops at n iterations",
        metavar="N",
    )
    options.add_argument(
        "-t",
        "--transaction-count",
        type=int,
        default=2,
        help="Maximum number of transactions issued by laser",
    )
    options.add_argument(
        "--execution-timeout",
        type=int,
        default=86400,
        help="The amount of seconds to spend on symbolic execution",
    )
    options.add_argument(
        "--solver-timeout",
        type=int,
        default=10000,
        help="The maximum amount of time(in milli seconds) the solver spends for queries from analysis modules",
    )
    options.add_argument(
        "--create-timeout",
        type=int,
        default=10,
        help="The amount of seconds to spend on the initial contract creation",
    )
    options.add_argument(
        "--parallel-solving",
        action="store_true",
        help="Enable solving z3 queries in parallel",
    )
    options.add_argument(
        "--solver-log",
        help="Path to the directory for solver log",
        metavar="SOLVER_LOG",
    )
    options.add_argument(
        "--no-onchain-data",
        action="store_true",
        help="Don't attempt to retrieve contract code, variables and balances from the blockchain",
    )
    options.add_argument(
        "--sparse-pruning",
        action="store_true",
        help="Checks for reachability after the end of tx. Recommended for short execution timeouts < 1 min",
    )
    options.add_argument(
        "--unconstrained-storage",
        action="store_true",
        help="Default storage value is symbolic, turns off the on-chain storage loading",
    )

    options.add_argument(
        "--phrack", action="store_true", help="Phrack-style call graph"
    )
    options.add_argument(
        "--enable-physics", action="store_true", help="enable graph physics simulation"
    )
    options.add_argument(
        "-q",
        "--query-signature",
        action="store_true",
        help="Lookup function signatures through www.4byte.directory",
    )
    options.add_argument(
        "--enable-iprof", action="store_true", help="enable the instruction profiler"
    )
    options.add_argument(
        "--disable-dependency-pruning",
        action="store_true",
        help="Deactivate dependency-based pruning",
    )
    options.add_argument(
        "--enable-coverage-strategy",
        action="store_true",
        help="enable coverage based search strategy",
    )
    options.add_argument(
        "--custom-modules-directory",
        help="designates a separate directory to search for custom analysis modules",
        metavar="CUSTOM_MODULES_DIRECTORY",
    )
    options.add_argument(
        "--attacker-address",
        help="Designates a specific attacker address to use during analysis",
        metavar="ATTACKER_ADDRESS",
    )
    options.add_argument(
        "--creator-address",
        help="Designates a specific creator address to use during analysis",
        metavar="CREATOR_ADDRESS",
    )


def validate_args(args: Namespace):
    """
    Validate cli args
    :param args:
    :return:
    """
    if args.__dict__.get("v", False):
        if 0 <= args.v < 6:
            log_levels = [
                logging.NOTSET,
                logging.CRITICAL,
                logging.ERROR,
                logging.WARNING,
                logging.INFO,
                logging.DEBUG,
            ]
            coloredlogs.install(
                fmt="%(name)s [%(levelname)s]: %(message)s", level=log_levels[args.v]
            )
            logging.getLogger("mythril").setLevel(log_levels[args.v])
        else:
            exit_with_error(
                args.outform, "Invalid -v value, you can find valid values in usage"
            )
    if args.command in DISASSEMBLE_LIST and len(args.solidity_files) > 1:
        exit_with_error("text", "Only a single arg is supported for using disassemble")

    if args.command in ANALYZE_LIST:
        if args.query_signature and sigs.ethereum_input_decoder is None:
            exit_with_error(
                args.outform,
                "The --query-signature function requires the python package ethereum-input-decoder",
            )

        if args.enable_iprof and args.v < 4:
            exit_with_error(
                args.outform,
                "--enable-iprof must be used with -v LOG_LEVEL where LOG_LEVEL >= 4",
            )


def set_config(args: Namespace):
    """
    Set config based on args
    :param args:
    :return: modified config
    """
    config = MythrilConfig()
    if args.__dict__.get("infura_id", None):
        config.set_api_infura_id(args.infura_id)
    if (args.command in ANALYZE_LIST and not args.no_onchain_data) and not (
        args.rpc or args.i
    ):
        config.set_api_from_config_path()

    if args.__dict__.get("rpc", None):
        # Establish RPC connection if necessary
        config.set_api_rpc(rpc=args.rpc, rpctls=args.rpctls)

    return config


def load_code(disassembler: MythrilDisassembler, args: Namespace):
    """
    Loads code into disassembly and returns address
    :param disassembler:
    :param args:
    :return: Address
    """

    address = None
    if args.__dict__.get("code", False):
        # Load from bytecode
        code = args.code[2:] if args.code.startswith("0x") else args.code
        address, _ = disassembler.load_from_bytecode(code, args.bin_runtime)
    elif args.__dict__.get("codefile", False):
        bytecode = "".join([l.strip() for l in args.codefile if len(l.strip()) > 0])
        bytecode = bytecode[2:] if bytecode.startswith("0x") else bytecode
        address, _ = disassembler.load_from_bytecode(bytecode, args.bin_runtime)
    elif args.__dict__.get("address", False):
        # Get bytecode from a contract address
        address, _ = disassembler.load_from_address(args.address)
    elif args.__dict__.get("solidity_files", False):
        # Compile Solidity source file(s)
        if args.command in ANALYZE_LIST and args.graph and len(args.solidity_files) > 1:
            exit_with_error(
                args.outform,
                "Cannot generate call graphs from multiple input files. Please do it one at a time.",
            )
        address, _ = disassembler.load_from_solidity(
            args.solidity_files
        )  # list of files
    else:
        exit_with_error(
            args.__dict__.get("outform", "text"),
            "No input bytecode. Please provide EVM code via -c BYTECODE, -a ADDRESS, -f BYTECODE_FILE or <SOLIDITY_FILE>",
        )
    return address


def print_function_report(myth_disassembler: MythrilDisassembler, report: Report):
    """
    Prints the function report
    :param report: Mythril's report
    :return:
    """
    contract_data = {}
    for contract in myth_disassembler.contracts:
        contract_data[contract.name] = list(
            set(contract.disassembly.address_to_function_name.values())
        )

    for issue in report.issues.values():
        if issue.function in contract_data[issue.contract]:
            contract_data[issue.contract].remove(issue.function)

    for contract, function_list in contract_data.items():
        print(f"Contract {contract}: \n")
        print(
            f"""{len(function_list)} functions are deemed safe in this contract: {", ".join(function_list)}\n\n"""
        )


def execute_command(
    disassembler: MythrilDisassembler,
    address: str,
    parser: ArgumentParser,
    args: Namespace,
):
    """
    Execute command
    :param disassembler:
    :param address:
    :param parser:
    :param args:
    :return:
    """

    if args.command == "read-storage":
        storage = disassembler.get_state_variable_from_storage(
            address=address,
            params=[a.strip() for a in args.storage_slots.strip().split(",")],
        )
        print(storage)

    elif args.command in DISASSEMBLE_LIST:
        if disassembler.contracts[0].code:
            print("Runtime Disassembly: \n" + disassembler.contracts[0].get_easm())
        if disassembler.contracts[0].creation_code:
            print("Disassembly: \n" + disassembler.contracts[0].get_creation_easm())

    elif args.command == SAFE_FUNCTIONS_COMMAND:
        function_analyzer = MythrilAnalyzer(
            strategy=args.strategy,
            disassembler=disassembler,
            address=address,
            max_depth=args.max_depth,
            execution_timeout=args.execution_timeout,
            loop_bound=args.loop_bound,
            create_timeout=args.create_timeout,
            enable_iprof=args.enable_iprof,
            disable_dependency_pruning=True,
            use_onchain_data=False,
            solver_timeout=args.solver_timeout,
            parallel_solving=args.parallel_solving,
            custom_modules_directory=args.custom_modules_directory
            if args.custom_modules_directory
            else "",
            call_depth_limit=args.call_depth_limit,
            sparse_pruning=False,
            unconstrained_storage=True,
            solver_log=args.solver_log,
        )
        try:
            report = function_analyzer.fire_lasers(
                modules=[m.strip() for m in args.modules.strip().split(",")]
                if args.modules
                else None,
                transaction_count=1,
            )
            print_function_report(disassembler, report)
        except DetectorNotFoundError as e:
            exit_with_error("text", format(e))
        except CriticalError as e:
            exit_with_error("text", "Analysis error encountered: " + format(e))

    elif args.command in ANALYZE_LIST:
        analyzer = MythrilAnalyzer(
            strategy=args.strategy,
            disassembler=disassembler,
            address=address,
            max_depth=args.max_depth,
            execution_timeout=args.execution_timeout,
            loop_bound=args.loop_bound,
            create_timeout=args.create_timeout,
            enable_iprof=args.enable_iprof,
            disable_dependency_pruning=args.disable_dependency_pruning,
            use_onchain_data=not args.no_onchain_data,
            solver_timeout=args.solver_timeout,
            parallel_solving=args.parallel_solving,
            custom_modules_directory=args.custom_modules_directory
            if args.custom_modules_directory
            else "",
            call_depth_limit=args.call_depth_limit,
            sparse_pruning=args.sparse_pruning,
            unconstrained_storage=args.unconstrained_storage,
            solver_log=args.solver_log,
        )

        if not disassembler.contracts:
            exit_with_error(
                args.outform, "input files do not contain any valid contracts"
            )

        if args.attacker_address:
            try:
                ACTORS["ATTACKER"] = args.attacker_address
            except ValueError:
                exit_with_error(args.outform, "Attacker address is invalid")

        if args.creator_address:
            try:
                ACTORS["CREATOR"] = args.creator_address
            except ValueError:
                exit_with_error(args.outform, "Creator address is invalid")

        if args.graph:
            html = analyzer.graph_html(
                contract=analyzer.contracts[0],
                enable_physics=args.enable_physics,
                phrackify=args.phrack,
                transaction_count=args.transaction_count,
            )

            try:
                with open(args.graph, "w") as f:
                    f.write(html)
            except Exception as e:
                exit_with_error(args.outform, "Error saving graph: " + str(e))

        elif args.statespace_json:

            if not analyzer.contracts:
                exit_with_error(
                    args.outform, "input files do not contain any valid contracts"
                )

            statespace = analyzer.dump_statespace(contract=analyzer.contracts[0])

            try:
                with open(args.statespace_json, "w") as f:
                    json.dump(statespace, f)
            except Exception as e:
                exit_with_error(args.outform, "Error saving json: " + str(e))

        else:
            try:
                report = analyzer.fire_lasers(
                    modules=[m.strip() for m in args.modules.strip().split(",")]
                    if args.modules
                    else None,
                    transaction_count=args.transaction_count,
                )
                outputs = {
                    "json": report.as_json(),
                    "jsonv2": report.as_swc_standard_format(),
                    "text": report.as_text(),
                    "markdown": report.as_markdown(),
                }
                print(outputs[args.outform])
            except DetectorNotFoundError as e:
                exit_with_error(args.outform, format(e))
            except CriticalError as e:
                exit_with_error(
                    args.outform, "Analysis error encountered: " + format(e)
                )

    else:
        parser.print_help()


def contract_hash_to_address(args: Namespace):
    """
    prints the hash from function signature
    :param args:
    :return:
    """
    print(MythrilDisassembler.hash_for_function_signature(args.func_name))
    sys.exit()


def parse_args_and_execute(parser: ArgumentParser, args: Namespace) -> None:
    """
    Parses the arguments
    :param parser: The parser
    :param args: The args
    """

    if args.epic:
        path = os.path.dirname(os.path.realpath(__file__))
        sys.argv.remove("--epic")
        os.system(" ".join(sys.argv) + " | python3 " + path + "/epic.py")
        sys.exit()

    if args.command not in COMMAND_LIST or args.command is None:
        parser.print_help()
        sys.exit()

    if args.command == VERSION_COMMAND:
        if args.outform == "json":
            print(json.dumps({"version_str": VERSION}))
        else:
            print("Mythril version {}".format(VERSION))
        sys.exit()

    if args.command == LIST_DETECTORS_COMMAND:
        modules = []
        for module in ModuleLoader().get_detection_modules():
            modules.append({"classname": type(module).__name__, "title": module.name})
        if args.outform == "json":
            print(json.dumps(modules))
        else:
            for module_data in modules:
                print("{}: {}".format(module_data["classname"], module_data["title"]))
        sys.exit()

    if args.command == HELP_COMMAND:
        parser.print_help()
        sys.exit()

    if args.command in CONCOLIC_LIST:
        with open(args.input) as f:
            concrete_data = json.load(f)
        output_list = concolic_execution(
            concrete_data, args.branches.split(","), args.solver_timeout
        )
        json.dump(output_list, sys.stdout, indent=4)
        sys.exit()

    # Parse cmdline args
    validate_args(args)
    try:
        if args.command == FUNCTION_TO_HASH_COMMAND:
            contract_hash_to_address(args)
        config = set_config(args)
        query_signature = args.__dict__.get("query_signature", None)
        solc_json = args.__dict__.get("solc_json", None)
        solv = args.__dict__.get("solv", None)
        disassembler = MythrilDisassembler(
            eth=config.eth,
            solc_version=solv,
            solc_settings_json=solc_json,
            enable_online_lookup=query_signature,
        )

        address = load_code(disassembler, args)
        execute_command(
            disassembler=disassembler, address=address, parser=parser, args=args
        )
    except CriticalError as ce:
        exit_with_error(args.__dict__.get("outform", "text"), str(ce))
    except Exception:
        exit_with_error(args.__dict__.get("outform", "text"), traceback.format_exc())


if __name__ == "__main__":
    main()<|MERGE_RESOLUTION|>--- conflicted
+++ resolved
@@ -35,9 +35,8 @@
 
 ANALYZE_LIST = ("analyze", "a")
 DISASSEMBLE_LIST = ("disassemble", "d")
-<<<<<<< HEAD
+
 CONCOLIC_LIST = ("concolic", "c")
-=======
 SAFE_FUNCTIONS_COMMAND = "safe-functions"
 READ_STORAGE_COMNAND = "read-storage"
 FUNCTION_TO_HASH_COMMAND = "function-to-hash"
@@ -45,7 +44,6 @@
 LIST_DETECTORS_COMMAND = "list-detectors"
 VERSION_COMMAND = "version"
 HELP_COMMAND = "help"
->>>>>>> 0ea0f4fb
 
 log = logging.getLogger(__name__)
 
