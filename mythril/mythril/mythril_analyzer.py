#!/usr/bin/env python3
# -*- coding: utf-8 -*-

import logging
import traceback
from typing import Optional, List

from mythril.laser.ethereum.iprof import InstructionProfiler
from . import MythrilDisassembler
from mythril.support.source_support import Source
from mythril.support.loader import DynLoader
from mythril.support.support_args import args
from mythril.analysis.symbolic import SymExecWrapper
from mythril.analysis.callgraph import generate_graph
from mythril.analysis.traceexplore import get_serializable_statespace
from mythril.analysis.security import fire_lasers, retrieve_callback_issues
from mythril.analysis.report import Report, Issue
from mythril.ethereum.evmcontract import EVMContract
from mythril.laser.smt import SolverStatistics
from mythril.support.start_time import StartTime
from mythril.exceptions import DetectorNotFoundError

log = logging.getLogger(__name__)


class MythrilAnalyzer:
    """
    The Mythril Analyzer class
    Responsible for the analysis of the smart contracts
    """

    def __init__(
        self,
        disassembler: MythrilDisassembler,
        requires_dynld: bool = False,
        use_onchain_data: bool = True,
        strategy: str = "dfs",
        address: Optional[str] = None,
        max_depth: Optional[int] = None,
        execution_timeout: Optional[int] = None,
        loop_bound: Optional[int] = None,
        create_timeout: Optional[int] = None,
        enable_iprof: bool = False,
        disable_dependency_pruning: bool = False,
        solver_timeout: Optional[int] = None,
        custom_modules_directory: str = "",
<<<<<<< HEAD
        enable_state_merging: bool = False,
=======
        sparse_pruning: bool = False,
        unconstrained_storage: bool = False,
        parallel_solving: bool = False,
>>>>>>> 24b2ec86
    ):
        """

        :param disassembler: The MythrilDisassembler class
        :param requires_dynld: whether dynamic loading should be done or not
        :param onchain_storage_access: Whether onchain access should be done or not
        """
        self.eth = disassembler.eth
        self.contracts = disassembler.contracts or []  # type: List[EVMContract]
        self.enable_online_lookup = disassembler.enable_online_lookup
        self.use_onchain_data = use_onchain_data
        self.strategy = strategy
        self.address = address
        self.max_depth = max_depth
        self.execution_timeout = execution_timeout
        self.loop_bound = loop_bound
        self.create_timeout = create_timeout
        self.iprof = InstructionProfiler() if enable_iprof else None
        self.disable_dependency_pruning = disable_dependency_pruning
        self.custom_modules_directory = custom_modules_directory
<<<<<<< HEAD
        self.enable_state_merging = enable_state_merging
        analysis_args.set_loop_bound(loop_bound)
        analysis_args.set_solver_timeout(solver_timeout)
=======
        args.sparse_pruning = sparse_pruning
        args.solver_timeout = solver_timeout
        args.parallel_solving = parallel_solving
        args.unconstrained_storage = unconstrained_storage
>>>>>>> 24b2ec86

    def dump_statespace(self, contract: EVMContract = None) -> str:
        """
        Returns serializable statespace of the contract
        :param contract: The Contract on which the analysis should be done
        :return: The serialized state space
        """
        sym = SymExecWrapper(
            contract or self.contracts[0],
            self.address,
            self.strategy,
            dynloader=DynLoader(self.eth, active=self.use_onchain_data),
            max_depth=self.max_depth,
            execution_timeout=self.execution_timeout,
            create_timeout=self.create_timeout,
            iprof=self.iprof,
            disable_dependency_pruning=self.disable_dependency_pruning,
            run_analysis_modules=False,
            custom_modules_directory=self.custom_modules_directory,
        )

        return get_serializable_statespace(sym)

    def graph_html(
        self,
        contract: EVMContract = None,
        enable_physics: bool = False,
        phrackify: bool = False,
        transaction_count: Optional[int] = None,
    ) -> str:
        """

        :param contract: The Contract on which the analysis should be done
        :param enable_physics: If true then enables the graph physics simulation
        :param phrackify: If true generates Phrack-style call graph
        :param transaction_count: The amount of transactions to be executed
        :return: The generated graph in html format
        """

        sym = SymExecWrapper(
            contract or self.contracts[0],
            self.address,
            self.strategy,
            dynloader=DynLoader(self.eth, active=self.use_onchain_data),
            max_depth=self.max_depth,
            execution_timeout=self.execution_timeout,
            transaction_count=transaction_count,
            create_timeout=self.create_timeout,
            iprof=self.iprof,
            disable_dependency_pruning=self.disable_dependency_pruning,
            run_analysis_modules=False,
            custom_modules_directory=self.custom_modules_directory,
        )
        return generate_graph(sym, physics=enable_physics, phrackify=phrackify)

    def fire_lasers(
        self,
        modules: Optional[List[str]] = None,
        transaction_count: Optional[int] = None,
    ) -> Report:
        """
        :param modules: The analysis modules which should be executed
        :param transaction_count: The amount of transactions to be executed
        :return: The Report class which contains the all the issues/vulnerabilities
        """
        all_issues = []  # type: List[Issue]
        SolverStatistics().enabled = True
        exceptions = []
        for contract in self.contracts:
            StartTime()  # Reinitialize start time for new contracts
            try:
                sym = SymExecWrapper(
                    contract,
                    self.address,
                    self.strategy,
                    dynloader=DynLoader(self.eth, active=self.use_onchain_data),
                    max_depth=self.max_depth,
                    execution_timeout=self.execution_timeout,
                    loop_bound=self.loop_bound,
                    create_timeout=self.create_timeout,
                    transaction_count=transaction_count,
                    modules=modules,
                    compulsory_statespace=False,
                    iprof=self.iprof,
                    disable_dependency_pruning=self.disable_dependency_pruning,
                    custom_modules_directory=self.custom_modules_directory,
                    enable_state_merging=self.enable_state_merging,
                )
                issues = fire_lasers(sym, modules)
            except DetectorNotFoundError as e:
                # Bubble up
                raise e
            except KeyboardInterrupt:
                log.critical("Keyboard Interrupt")
                if self.iprof is not None:
                    log.info("Instruction Statistics:\n{}".format(self.iprof))
                issues = retrieve_callback_issues(modules)
            except Exception:
                log.critical(
                    "Exception occurred, aborting analysis. Please report this issue to the Mythril GitHub page.\n"
                    + traceback.format_exc()
                )
                issues = retrieve_callback_issues(modules)
                exceptions.append(traceback.format_exc())
                if self.iprof is not None:
                    log.info("Instruction Statistics:\n{}".format(self.iprof))
            for issue in issues:
                issue.add_code_info(contract)

            all_issues += issues
            log.info("Solver statistics: \n{}".format(str(SolverStatistics())))

        source_data = Source()
        source_data.get_source_from_contracts_list(self.contracts)
        # Finally, output the results
        report = Report(contracts=self.contracts, exceptions=exceptions)
        for issue in all_issues:
            report.append_issue(issue)

        return report<|MERGE_RESOLUTION|>--- conflicted
+++ resolved
@@ -44,13 +44,10 @@
         disable_dependency_pruning: bool = False,
         solver_timeout: Optional[int] = None,
         custom_modules_directory: str = "",
-<<<<<<< HEAD
         enable_state_merging: bool = False,
-=======
         sparse_pruning: bool = False,
         unconstrained_storage: bool = False,
         parallel_solving: bool = False,
->>>>>>> 24b2ec86
     ):
         """
 
@@ -71,16 +68,11 @@
         self.iprof = InstructionProfiler() if enable_iprof else None
         self.disable_dependency_pruning = disable_dependency_pruning
         self.custom_modules_directory = custom_modules_directory
-<<<<<<< HEAD
         self.enable_state_merging = enable_state_merging
-        analysis_args.set_loop_bound(loop_bound)
-        analysis_args.set_solver_timeout(solver_timeout)
-=======
         args.sparse_pruning = sparse_pruning
         args.solver_timeout = solver_timeout
         args.parallel_solving = parallel_solving
         args.unconstrained_storage = unconstrained_storage
->>>>>>> 24b2ec86
 
     def dump_statespace(self, contract: EVMContract = None) -> str:
         """
