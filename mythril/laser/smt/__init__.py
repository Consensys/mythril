import z3

from mythril.laser.smt.array import K, Array, BaseArray
from mythril.laser.smt.bitvec import (
    BitVec,
    If,
    UGT,
    ULT,
    Concat,
    Extract,
    URem,
    SRem,
    UDiv,
    UGE,
    Sum,
    BVAddNoOverflow,
    BVMulNoOverflow,
    BVSubNoUnderflow,
)
from mythril.laser.smt.bool import Bool, is_true, is_false, Or, Not
from mythril.laser.smt.expression import Expression, simplify
from mythril.laser.smt.solver import Solver, Optimize


class SymbolFactory:
    """A symbol factory provides a default interface for all the components of
    mythril to create symbols."""

    @staticmethod
    def Bool(value: bool, annotations=None):
<<<<<<< HEAD
        """Creates a Bool with concrete value.

        :param value: The boolean value
        :param annotations: The annotations to initialize the bool with
        :return: The freshly created Bool()
=======
        """
        Creates a Bool with concrete value
        :param value: The boolean value
        :param annotations: The annotations to initialize the bool with
        :return: The freshly created Bool()
        """
        raise NotImplementedError

    @staticmethod
    def BitVecVal(value: int, size: int, annotations=None):
>>>>>>> 6b58164b
        """
        raise NotImplementedError

    @staticmethod
    def BitVecVal(value: int, size: int, annotations=None):
        """Creates a new bit vector with a concrete value.

        :param value: The concrete value to set the bit vector to
        :param size: The size of the bit vector
        :param annotations: The annotations to initialize the bit vector with
        :return: The freshly created bit vector
        """
        raise NotImplementedError()

    @staticmethod
    def BitVecSym(name: str, size: int, annotations=None):
        """Creates a new bit vector with a symbolic value.

        :param name: The name of the symbolic bit vector
        :param size: The size of the bit vector
        :param annotations: The annotations to initialize the bit vector with
        :return: The freshly created bit vector
        """
        raise NotImplementedError()


class _SmtSymbolFactory(SymbolFactory):
    """An implementation of a SymbolFactory that creates symbols using the
    classes in: mythril.laser.smt."""

    @staticmethod
    def Bool(value: bool, annotations=None):
        """Creates a Bool with concrete value.

        :param value: The boolean value
        :param annotations: The annotations to initialize the bool with
        :return: The freshly created Bool()
        """
        raw = z3.Bool(value)
        return Bool(raw, annotations)

    @staticmethod
    def Bool(value: bool, annotations=None):
        """
        Creates a Bool with concrete value
        :param value: The boolean value
        :param annotations: The annotations to initialize the bool with
        :return: The freshly created Bool()
        """
        raw = z3.Bool(value)
        return Bool(raw, annotations)

    @staticmethod
    def BitVecVal(value: int, size: int, annotations=None):
        """Creates a new bit vector with a concrete value."""
        raw = z3.BitVecVal(value, size)
        return BitVec(raw, annotations)

    @staticmethod
    def BitVecSym(name: str, size: int, annotations=None):
        """Creates a new bit vector with a symbolic value."""
        raw = z3.BitVec(name, size)
        return BitVec(raw, annotations)


class _Z3SymbolFactory(SymbolFactory):
    """An implementation of a SymbolFactory that directly returns z3
    symbols."""

    @staticmethod
    def Bool(value: bool, annotations=None):
        """Creates a new bit vector with a concrete value."""
        return z3.Bool(value)

    @staticmethod
    def Bool(value: bool, annotations=None):
        """ Creates a new bit vector with a concrete value """
        return z3.Bool(value)

    @staticmethod
    def BitVecVal(value: int, size: int, annotations=None):
        """Creates a new bit vector with a concrete value."""
        return z3.BitVecVal(value, size)

    @staticmethod
    def BitVecSym(name: str, size: int, annotations=None):
        """Creates a new bit vector with a symbolic value."""
        return z3.BitVec(name, size)


# This is the instance that other parts of mythril should use

# Type hints are not allowed here in 3.5
# symbol_factory: SymbolFactory = _SmtSymbolFactory()
symbol_factory = _SmtSymbolFactory()<|MERGE_RESOLUTION|>--- conflicted
+++ resolved
@@ -1,6 +1,3 @@
-import z3
-
-from mythril.laser.smt.array import K, Array, BaseArray
 from mythril.laser.smt.bitvec import (
     BitVec,
     If,
@@ -17,35 +14,24 @@
     BVMulNoOverflow,
     BVSubNoUnderflow,
 )
+from mythril.laser.smt.expression import Expression, simplify
 from mythril.laser.smt.bool import Bool, is_true, is_false, Or, Not
-from mythril.laser.smt.expression import Expression, simplify
+from mythril.laser.smt.array import K, Array, BaseArray
 from mythril.laser.smt.solver import Solver, Optimize
+
+import z3
 
 
 class SymbolFactory:
-    """A symbol factory provides a default interface for all the components of
-    mythril to create symbols."""
+    """A symbol factory provides a default interface for all the components of mythril to create symbols"""
 
     @staticmethod
     def Bool(value: bool, annotations=None):
-<<<<<<< HEAD
-        """Creates a Bool with concrete value.
-
-        :param value: The boolean value
-        :param annotations: The annotations to initialize the bool with
-        :return: The freshly created Bool()
-=======
         """
         Creates a Bool with concrete value
         :param value: The boolean value
         :param annotations: The annotations to initialize the bool with
         :return: The freshly created Bool()
-        """
-        raise NotImplementedError
-
-    @staticmethod
-    def BitVecVal(value: int, size: int, annotations=None):
->>>>>>> 6b58164b
         """
         raise NotImplementedError
 
@@ -73,19 +59,10 @@
 
 
 class _SmtSymbolFactory(SymbolFactory):
-    """An implementation of a SymbolFactory that creates symbols using the
-    classes in: mythril.laser.smt."""
-
-    @staticmethod
-    def Bool(value: bool, annotations=None):
-        """Creates a Bool with concrete value.
-
-        :param value: The boolean value
-        :param annotations: The annotations to initialize the bool with
-        :return: The freshly created Bool()
-        """
-        raw = z3.Bool(value)
-        return Bool(raw, annotations)
+    """
+    An implementation of a SymbolFactory that creates symbols using
+    the classes in: mythril.laser.smt
+    """
 
     @staticmethod
     def Bool(value: bool, annotations=None):
@@ -112,13 +89,10 @@
 
 
 class _Z3SymbolFactory(SymbolFactory):
-    """An implementation of a SymbolFactory that directly returns z3
-    symbols."""
-
-    @staticmethod
-    def Bool(value: bool, annotations=None):
-        """Creates a new bit vector with a concrete value."""
-        return z3.Bool(value)
+    """
+    An implementation of a SymbolFactory that directly returns
+    z3 symbols
+    """
 
     @staticmethod
     def Bool(value: bool, annotations=None):
