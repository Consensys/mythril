import logging
from mythril.disassembler.disassembly import Disassembly
from mythril.laser.ethereum.state import GlobalState, Environment, WorldState, Calldata
from z3 import BitVec
import array

_next_transaction_id = 0


def get_next_transaction_id():
    global _next_transaction_id
    _next_transaction_id += 1
    return _next_transaction_id


class TransactionEndSignal(Exception):
    """ Exception raised when a transaction is finalized"""

    def __init__(self, global_state, revert=False):
        self.global_state = global_state
        self.revert = revert


class TransactionStartSignal(Exception):
    """ Exception raised when a new transaction is started"""

    def __init__(self, transaction, op_code):
        self.transaction = transaction
        self.op_code = op_code


class BaseTransaction:
    """Basic transaction class holding common data."""

    def __init__(
        self,
        world_state: WorldState,
        identifier=None,
        gas_price=None,
        gas_limit=None,
        origin=None,
        code=None,
        caller=None,
        callee_account=None,
        call_data=None,
        call_data_type=None,
        call_value=None,
    ):
        assert isinstance(world_state, WorldState)
        self.world_state = world_state
        self.id = identifier or get_next_transaction_id()

        self.gas_price = (
            gas_price
            if gas_price is not None
            else BitVec("gasprice{}".format(identifier), 256)
        )
        self.gas_limit = gas_limit

        self.origin = (
            origin if origin is not None else BitVec("origin{}".format(identifier), 256)
        )
        self.code = code

        self.caller = caller
        self.callee_account = callee_account
        self.call_data = (
            call_data
            if isinstance(call_data, Calldata)
            else Calldata(self.id, call_data)
        )
        self.call_data_type = (
            call_data_type
            if call_data_type is not None
            else BitVec("call_data_type{}".format(identifier), 256)
        )
        self.call_value = (
            call_value
            if call_value is not None
            else BitVec("callvalue{}".format(identifier), 256)
        )

        self.return_data = None

    def initial_global_state_from_environment(self, environment):
        # Initialize the execution environment
        global_state = GlobalState(self.world_state, environment, None)
        global_state.environment.active_function_name = "constructor"
        global_state.mstate.constraints.extend(
            global_state.environment.calldata.constraints
        )
        return global_state


class MessageCallTransaction(BaseTransaction):
    """ Transaction object models an transaction"""

    def __init__(self, *args, **kwargs):
        super().__init__(*args, **kwargs)

    def initial_global_state(self):
        # Initialize the execution environment
        environment = Environment(
            self.callee_account,
            self.caller,
            self.call_data,
            self.gas_price,
            self.call_value,
            self.origin,
            code=self.code or self.callee_account.code,
            calldata_type=self.call_data_type,
        )
<<<<<<< HEAD
        return super().initial_global_state_from_environment(environment)
=======

        global_state = GlobalState(self.world_state, environment, None)
        global_state.environment.active_function_name = "fallback"

        return global_state
>>>>>>> 5a780264

    def end(self, global_state, return_data=None, revert=False):
        self.return_data = return_data
        raise TransactionEndSignal(global_state, revert)


class ContractCreationTransaction(BaseTransaction):
    """ Transaction object models an transaction"""

    def __init__(self, *args, **kwargs):
        super().__init__(*args, **kwargs)
        # TODO: set correct balance for new account
        self.callee_account = self.callee_account or self.world_state.create_account(
            0, concrete_storage=True
        )

    def initial_global_state(self):
        # Initialize the execution environment
        environment = Environment(
            self.callee_account,
            self.caller,
            self.call_data,
            self.gas_price,
            self.call_value,
            self.origin,
            self.code,
            calldata_type=self.call_data_type,
        )
<<<<<<< HEAD
        return super().initial_global_state_from_environment(environment)
=======

        global_state = GlobalState(self.world_state, environment, None)
        global_state.environment.active_function_name = "constructor"

        return global_state
>>>>>>> 5a780264

    def end(self, global_state, return_data=None, revert=False):

        if (
            not all([isinstance(element, int) for element in return_data])
            or len(return_data) == 0
        ):
            self.return_data = None
            raise TransactionEndSignal(global_state)

        contract_code = bytes.hex(array.array("B", return_data).tostring())

        global_state.environment.active_account.code = Disassembly(contract_code)
        self.return_data = global_state.environment.active_account.address
        assert global_state.environment.active_account.code.instruction_list != []

        raise TransactionEndSignal(global_state, revert=revert)<|MERGE_RESOLUTION|>--- conflicted
+++ resolved
@@ -82,10 +82,12 @@
 
         self.return_data = None
 
-    def initial_global_state_from_environment(self, environment):
+    def initial_global_state_from_environment(
+        self, environment, active_function="constructor"
+    ):
         # Initialize the execution environment
         global_state = GlobalState(self.world_state, environment, None)
-        global_state.environment.active_function_name = "constructor"
+        global_state.environment.active_function_name = active_function
         global_state.mstate.constraints.extend(
             global_state.environment.calldata.constraints
         )
@@ -110,15 +112,9 @@
             code=self.code or self.callee_account.code,
             calldata_type=self.call_data_type,
         )
-<<<<<<< HEAD
-        return super().initial_global_state_from_environment(environment)
-=======
-
-        global_state = GlobalState(self.world_state, environment, None)
-        global_state.environment.active_function_name = "fallback"
-
-        return global_state
->>>>>>> 5a780264
+        return super().initial_global_state_from_environment(
+            environment, active_function="fallback"
+        )
 
     def end(self, global_state, return_data=None, revert=False):
         self.return_data = return_data
@@ -147,15 +143,7 @@
             self.code,
             calldata_type=self.call_data_type,
         )
-<<<<<<< HEAD
         return super().initial_global_state_from_environment(environment)
-=======
-
-        global_state = GlobalState(self.world_state, environment, None)
-        global_state.environment.active_function_name = "constructor"
-
-        return global_state
->>>>>>> 5a780264
 
     def end(self, global_state, return_data=None, revert=False):
 
