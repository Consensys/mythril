--- conflicted
+++ resolved
@@ -46,20 +46,14 @@
     def __init__(
         self,
         world_state: WorldState,
-<<<<<<< HEAD
-=======
-        callee_account: Account,
-        caller: ExprRef,
+        callee_account: Account = None,
+        caller: ExprRef = None,
         call_data=None,
->>>>>>> d939389c
         identifier=None,
         gas_price=None,
         gas_limit=None,
         origin=None,
         code=None,
-        caller=None,
-        callee_account=None,
-        call_data=None,
         call_data_type=None,
         call_value=None,
     ):
@@ -99,7 +93,6 @@
 
         self.return_data = None
 
-<<<<<<< HEAD
     def initial_global_state_from_environment(
         self, environment, active_function="constructor"
     ):
@@ -115,12 +108,8 @@
     def __init__(self, *args, **kwargs):
         super().__init__(*args, **kwargs)
 
-    def initial_global_state(self):
-        # Initialize the execution environment
-=======
     def initial_global_state(self) -> GlobalState:
         """Initialize the execution environment"""
->>>>>>> d939389c
         environment = Environment(
             self.callee_account,
             self.caller,
@@ -143,48 +132,15 @@
 class ContractCreationTransaction(BaseTransaction):
     """ Transaction object models an transaction"""
 
-<<<<<<< HEAD
     def __init__(self, *args, **kwargs):
         super().__init__(*args, **kwargs)
-=======
-    def __init__(
-        self,
-        world_state: WorldState,
-        caller: ExprRef,
-        identifier=None,
-        callee_account=None,
-        code=None,
-        call_data=None,
-        gas_price=None,
-        call_value=None,
-        origin=None,
-        call_data_type=None,
-    ):
-        assert isinstance(world_state, WorldState)
-        self.id = identifier or get_next_transaction_id()
-        self.world_state = world_state
->>>>>>> d939389c
         # TODO: set correct balance for new account
         self.callee_account = self.callee_account or self.world_state.create_account(
             0, concrete_storage=True
         )
 
-<<<<<<< HEAD
-    def initial_global_state(self):
-        # Initialize the execution environment
-=======
-        self.call_data = (
-            Calldata(self.id, call_data)
-            if not isinstance(call_data, Calldata)
-            else call_data
-        )
-        self.origin = origin
-        self.code = code
-        self.return_data = None
-
     def initial_global_state(self) -> GlobalState:
         """Initialize the execution environment"""
->>>>>>> d939389c
         environment = Environment(
             self.callee_account,
             self.caller,
