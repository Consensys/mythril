--- conflicted
+++ resolved
@@ -26,12 +26,8 @@
     gas_limit,
     gas_price,
     value,
-<<<<<<< HEAD
     track_gas=False,
-):
-=======
 ) -> None:
->>>>>>> d939389c
     """ Executes a message call transaction from all open states """
     # TODO: Resolve circular import between .transaction and ..svm to import LaserEVM here
     open_states = laser_evm.open_states[:]
