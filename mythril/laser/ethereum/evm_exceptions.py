"""This module contains EVM exception types used by LASER."""


class VmException(Exception):
    """The base VM exception type."""

    pass


class StackUnderflowException(IndexError, VmException):
    """A VM exception regarding stack underflows."""

    pass


class StackOverflowException(VmException):
    """A VM exception regarding stack overflows."""

    pass


class InvalidJumpDestination(VmException):
    """A VM exception regarding JUMPs to invalid destinations."""

    pass


class InvalidInstruction(VmException):
    """A VM exception denoting an invalid op code has been encountered."""

    pass


class OutOfGasException(VmException):
    """A VM exception denoting the current execution has run out of gas."""

    pass


<<<<<<< HEAD
class WriteProtection(VmException):
    """A VM exception denoting that a write operation is executed on a write protected environment"""
=======
class ProgramCounterException(VmException):
    """A VM exception denoting an invalid PC value (No stop instruction is reached)."""
>>>>>>> db449a32

    pass<|MERGE_RESOLUTION|>--- conflicted
+++ resolved
@@ -37,12 +37,11 @@
     pass
 
 
-<<<<<<< HEAD
 class WriteProtection(VmException):
     """A VM exception denoting that a write operation is executed on a write protected environment"""
-=======
+    pass
+
+
 class ProgramCounterException(VmException):
     """A VM exception denoting an invalid PC value (No stop instruction is reached)."""
->>>>>>> db449a32
-
     pass