"""This module contains EVM exception types used by LASER."""


class VmException(Exception):
    """The base VM exception type."""

    pass


class StackUnderflowException(IndexError, VmException):
    """A VM exception regarding stack underflows."""

    pass


class StackOverflowException(VmException):
    """A VM exception regarding stack overflows."""

    pass


class InvalidJumpDestination(VmException):
    """A VM exception regarding JUMPs to invalid destinations."""

    pass


class InvalidInstruction(VmException):
    """A VM exception denoting an invalid op code has been encountered."""

    pass


class OutOfGasException(VmException):
    """A VM exception denoting the current execution has run out of gas."""

    pass

  
class WriteProtection(VmException):
    """A VM exception denoting that a write operation is executed on a write protected environment"""
    pass


<<<<<<< HEAD
class ProgramCounterException(VmException):
    """A VM exception denoting an invalid PC value (No stop instruction is reached)."""
=======
    pass


class ProgramCounterException(VmException):
    """A VM exception denoting an invalid PC value (No stop instruction is reached)."""

>>>>>>> 56ed2bc6
    pass<|MERGE_RESOLUTION|>--- conflicted
+++ resolved
@@ -36,21 +36,20 @@
 
     pass
 
-  
+
 class WriteProtection(VmException):
     """A VM exception denoting that a write operation is executed on a write protected environment"""
+
     pass
 
 
-<<<<<<< HEAD
-class ProgramCounterException(VmException):
-    """A VM exception denoting an invalid PC value (No stop instruction is reached)."""
-=======
+class WriteProtection(VmException):
+    """A VM exception denoting that a write operation is executed on a write protected environment"""
+
     pass
 
 
 class ProgramCounterException(VmException):
     """A VM exception denoting an invalid PC value (No stop instruction is reached)."""
 
->>>>>>> 56ed2bc6
     pass