"""This module contains a representation of the EVM's world state."""
from copy import copy
from random import randint
from typing import Dict, List, Iterator, Optional, TYPE_CHECKING
from eth._utils.address import generate_contract_address

from mythril.support.loader import DynLoader
from mythril.laser.smt import symbol_factory, Array, BitVec
from mythril.laser.ethereum.state.account import Account
from mythril.laser.ethereum.state.annotation import StateAnnotation
from mythril.laser.ethereum.state.constraints import Constraints

if TYPE_CHECKING:
    from mythril.laser.ethereum.cfg import Node


class WorldState:
    """The WorldState class represents the world state as described in the
    yellow paper."""

    def __init__(
        self,
        transaction_sequence=None,
        annotations: List[StateAnnotation] = None,
        constraints: Constraints = None,
    ) -> None:
        """Constructor for the world state. Initializes the accounts record.

        :param transaction_sequence:
        :param annotations:
        """
        self._accounts = {}  # type: Dict[int, Account]
        self.balances = Array("balance", 256, 256)
        self.starting_balances = copy(self.balances)
        self.constraints = constraints or Constraints()

        self.node = None  # type: Optional['Node']
        self.transaction_sequence = transaction_sequence or []
        self._annotations = annotations or []

    @property
    def accounts(self):
        return self._accounts

    def __getitem__(self, item: BitVec) -> Account:
        """Gets an account from the worldstate using item as key.

        :param item: Address of the account to get
        :return: Account associated with the address
        """
        try:
            return self._accounts[item.value]
        except KeyError:
            new_account = Account(address=item, code=None, balances=self.balances)
            self._accounts[item.value] = new_account
            return new_account

    def __copy__(self) -> "WorldState":
        """

        :return:
        """
        new_annotations = [copy(a) for a in self._annotations]
        new_world_state = WorldState(
            transaction_sequence=self.transaction_sequence[:],
            annotations=new_annotations,
        )
        new_world_state.balances = copy(self.balances)
        new_world_state.starting_balances = copy(self.starting_balances)
        for account in self._accounts.values():
            new_world_state.put_account(copy(account))
        new_world_state.node = self.node
        new_world_state.constraints = copy(self.constraints)
        return new_world_state

    def accounts_exist_or_load(self, addr, dynamic_loader: DynLoader) -> Account:
        """
        returns account if it exists, else it loads from the dynamic loader
        :param addr: address
        :param dynamic_loader: Dynamic Loader
        :return: The code
        """

        if isinstance(addr, str):
            addr = int(addr, 16)

        if isinstance(addr, int):
            addr_bitvec = symbol_factory.BitVecVal(addr, 256)
        elif not isinstance(addr, BitVec):
            addr_bitvec = symbol_factory.BitVecVal(int(addr, 16), 256)
        else:
            addr_bitvec = addr

        if addr_bitvec.value in self.accounts:
            return self.accounts[addr_bitvec.value]
        if dynamic_loader is None:
            raise ValueError("dynamic_loader is None")

        if isinstance(addr, int):
            try:
                balance = dynamic_loader.read_balance("{0:#0{1}x}".format(addr, 42))
                return self.create_account(
                    balance=balance,
                    address=addr_bitvec.value,
                    dynamic_loader=dynamic_loader,
                    code=dynamic_loader.dynld(addr),
                    concrete_storage=True,
                )
            except ValueError:
                # Initial balance will be a symbolic variable
                pass
        try:
            code = dynamic_loader.dynld(addr)
        except ValueError:
            code = None
        return self.create_account(
            address=addr_bitvec.value, dynamic_loader=dynamic_loader, code=code
        )

    def create_account(
        self,
        balance=0,
        address=None,
        concrete_storage=False,
        dynamic_loader=None,
        creator=None,
        code=None,
        nonce=0,
    ) -> Account:
        """Create non-contract account.

        :param address: The account's address
        :param balance: Initial balance for the account
        :param concrete_storage: Interpret account storage as concrete
        :param dynamic_loader: used for dynamically loading storage from the block chain
        :param creator: The address of the creator of the contract if it's a contract
        :param code: The code of the contract, if it's a contract
        :param nonce: Nonce of the account
        :return: The new account
        """
        if creator in self.accounts:
            nonce = self.accounts[creator].nonce
        elif creator:
            self.create_account(address=creator)

        address = (
            symbol_factory.BitVecVal(address, 256)
            if address is not None
            else self._generate_new_address(creator, nonce=self.accounts[creator].nonce)
        )
        if creator:
            self.accounts[creator].nonce += 1
        new_account = Account(
            address=address,
            balances=self.balances,
            dynamic_loader=dynamic_loader,
            concrete_storage=concrete_storage,
        )
        if code:
            new_account.code = code
        new_account.nonce = nonce
        new_account.set_balance(symbol_factory.BitVecVal(balance, 256))

        self.put_account(new_account)
        return new_account

    def create_initialized_contract_account(self, contract_code, storage) -> None:
        """Creates a new contract account, based on the contract code and
        storage provided The contract code only includes the runtime contract
        bytecode.

        :param contract_code: Runtime bytecode for the contract
        :param storage: Initial storage for the contract
        :return: The new account
        """
        # TODO: Add type hints
        new_account = Account(
            self._generate_new_address(), code=contract_code, balances=self.balances
        )
        new_account.storage = storage
        self.put_account(new_account)

    def annotate(self, annotation: StateAnnotation) -> None:
        """

        :param annotation:
        """
        self._annotations.append(annotation)

    @property
    def annotations(self) -> List[StateAnnotation]:
        """

        :return:
        """
        return self._annotations

    def get_annotations(self, annotation_type: type) -> Iterator[StateAnnotation]:
        """Filters annotations for the queried annotation type. Designed
        particularly for modules with annotations:
        worldstate.get_annotations(MySpecificModuleAnnotation)

        :param annotation_type: The type to filter annotations for
        :return: filter of matching annotations
        """
        return filter(lambda x: isinstance(x, annotation_type), self.annotations)

    def _generate_new_address(self, creator=None, nonce=0) -> BitVec:
        """Generates a new address for the global state.

        :return:
        """
        if creator:
            # TODO: Use nounce
<<<<<<< HEAD
            address = "0x" + str(mk_contract_address(creator, nonce).hex())
=======
            address = "0x" + str(generate_contract_address(creator, 0).hex())
>>>>>>> 0ea0f4fb
            return symbol_factory.BitVecVal(int(address, 16), 256)
        while True:
            address = "0x" + "".join([str(hex(randint(0, 16)))[-1] for _ in range(40)])
            if address not in self._accounts.keys():
                return symbol_factory.BitVecVal(int(address, 16), 256)

    def put_account(self, account: Account) -> None:
        """

        :param account:
        """
        self._accounts[account.address.value] = account
        account._balances = self.balances<|MERGE_RESOLUTION|>--- conflicted
+++ resolved
@@ -212,11 +212,7 @@
         """
         if creator:
             # TODO: Use nounce
-<<<<<<< HEAD
             address = "0x" + str(mk_contract_address(creator, nonce).hex())
-=======
-            address = "0x" + str(generate_contract_address(creator, 0).hex())
->>>>>>> 0ea0f4fb
             return symbol_factory.BitVecVal(int(address, 16), 256)
         while True:
             address = "0x" + "".join([str(hex(randint(0, 16)))[-1] for _ in range(40)])
