--- conflicted
+++ resolved
@@ -111,13 +111,10 @@
 
     @property
     def annotations(self) -> List[StateAnnotation]:
-<<<<<<< HEAD
         """
 
         :return:
         """
-        return self._annotations
-=======
         return self._annotations
 
     def get_annotations(self, annotation_type: type) -> Iterable[StateAnnotation]:
@@ -127,5 +124,4 @@
         :param annotation_type: The type to filter annotations for
         :return: filter of matching annotations
         """
-        return filter(lambda x: isinstance(x, annotation_type), self.annotations)
->>>>>>> ea876a8e
+        return filter(lambda x: isinstance(x, annotation_type), self.annotations)