"""
This module implements basic symbolic execution search strategies
"""
from random import randrange
from . import BasicSearchStrategy

try:
    from random import choices
except ImportError:

    # This is for supporting python versions < 3.6
    from itertools import accumulate
    from random import random
    from bisect import bisect

    def choices(population, weights=None):
        """
        Returns a random element out of the population based on weight.
        If the relative weights or cumulative weights are not specified,
        the selections are made with equal probability.
        """
        if weights is None:
            return [population[int(random() * len(population))]]
        cum_weights = accumulate(weights)
        return [
            population[
                bisect(cum_weights, random() * cum_weights[-1], 0, len(population) - 1)
            ]
        ]


class DepthFirstSearchStrategy(BasicSearchStrategy):
    """
    Implements a depth first search strategy
    I.E. Follow one path to a leaf, and then continue to the next one
    """

    def get_strategic_global_state(self):
        return self.graph.work_list.pop()


class BreadthFirstSearchStrategy(BasicSearchStrategy):
    """
    Implements a breadth first search strategy
    I.E. Execute all states of a "level" before continuing
    """

    def get_strategic_global_state(self):
        return self.graph.work_list.pop(0)


class ReturnRandomNaivelyStrategy(BasicSearchStrategy):
    """
    chooses a random state from the worklist with equal likelihood
    """

    def get_strategic_global_state(self):
        if len(self.graph.work_list) > 0:
            return self.graph.work_list.pop(randrange(len(self.graph.work_list)))
        else:
            raise IndexError


class ReturnWeightedRandomStrategy(BasicSearchStrategy):
    """
    chooses a random state from the worklist with likelihood based on inverse proportion to depth
    """

    def get_strategic_global_state(self):
<<<<<<< HEAD
        probability_distribution = [1/(global_state.mstate.depth+1) for global_state in self.graph.work_list]
        return self.graph.work_list.pop(choices(range(len(self.graph.work_list)), probability_distribution)[0])
=======
        probability_distribution = [
            1 / (global_state.mstate.depth + 1) for global_state in self.work_list
        ]
        return self.work_list.pop(
            choices(range(len(self.work_list)), probability_distribution)[0]
        )
>>>>>>> 9e291734
<|MERGE_RESOLUTION|>--- conflicted
+++ resolved
@@ -67,14 +67,5 @@
     """
 
     def get_strategic_global_state(self):
-<<<<<<< HEAD
         probability_distribution = [1/(global_state.mstate.depth+1) for global_state in self.graph.work_list]
         return self.graph.work_list.pop(choices(range(len(self.graph.work_list)), probability_distribution)[0])
-=======
-        probability_distribution = [
-            1 / (global_state.mstate.depth + 1) for global_state in self.work_list
-        ]
-        return self.work_list.pop(
-            choices(range(len(self.work_list)), probability_distribution)[0]
-        )
->>>>>>> 9e291734
