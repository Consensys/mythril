--- conflicted
+++ resolved
@@ -4,7 +4,6 @@
 
 
 class BasicSearchStrategy(ABC):
-<<<<<<< HEAD
     __slots__ = 'graph', 'max_depth'
 
     def __init__(self, graph: SimpleGraph, max_depth: int):
@@ -29,10 +28,7 @@
 
 
 class AdvancedSearchStrategy(ABC):
-    __slots__ = 'graph', 'max_depth'
-=======
-    __slots__ = "work_list", "max_depth"
->>>>>>> 9e291734
+    __slots__ = 'graph', 'max_depth', 'current_vertex'
 
     def __init__(self, graph: Graph, max_depth: int):
         self.graph = graph
