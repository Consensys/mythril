import struct
from z3 import (
    BitVec,
    BitVecVal,
    BitVecRef,
    BitVecNumRef,
    BitVecSort,
    ExprRef,
    Concat,
    sat,
    simplify,
    Array,
    ForAll,
    Implies,
    UGE,
    UGT,
)
from z3.z3types import Z3Exception
from mythril.disassembler.disassembly import Disassembly
from copy import copy, deepcopy
from enum import Enum
from random import randint
from mythril.laser.ethereum.util import get_concrete_int

from mythril.laser.ethereum.evm_exceptions import (
    StackOverflowException,
    StackUnderflowException,
)


class CalldataType(Enum):
    CONCRETE = 1
    SYMBOLIC = 2


class Calldata:
    """
    Calldata class representing the calldata of a transaction
    """

    def __init__(self, tx_id, starting_calldata=None):
        """
        Constructor for Calldata
        :param tx_id: unique value representing the transaction the calldata is for
        :param starting_calldata: byte array representing the concrete calldata of a transaction
        """
        self.tx_id = tx_id
        if not starting_calldata is None:
            self._calldata = []
            self.calldatasize = BitVecVal(len(starting_calldata), 256)
            self.concrete = True
        else:
            self._calldata = Array(
                "{}_calldata".format(self.tx_id), BitVecSort(256), BitVecSort(8)
            )
            self.calldatasize = BitVec("{}_calldatasize".format(self.tx_id), 256)
            self.concrete = False

        if self.concrete:
            for calldata_byte in starting_calldata:
                if type(calldata_byte) == int:
                    self._calldata.append(BitVecVal(calldata_byte, 8))
                else:
                    self._calldata.append(calldata_byte)

    def concretized(self, model):
        result = []
        for i in range(
            get_concrete_int(model.eval(self.calldatasize, model_completion=True))
        ):
            result.append(
                get_concrete_int(model.eval(self._calldata[i], model_completion=True))
            )

        return result

    def get_word_at(self, index: int):
        return self[index : index + 32]

    def __getitem__(self, item):
        if isinstance(item, slice):
            start, step, stop = item.start, item.step, item.stop
            try:
                if start is None:
                    start = 0
                if step is None:
                    step = 1
                if stop is None:
                    stop = self.calldatasize
                current_index = (
                    start if isinstance(start, BitVecRef) else BitVecVal(start, 256)
                )
                dataparts = []
                while simplify(current_index != stop):
                    dataparts.append(self[current_index])
                    current_index = simplify(current_index + step)
            except Z3Exception:
                raise IndexError("Invalid Calldata Slice")

            values, constraints = zip(*dataparts)
            result_constraints = []
            for c in constraints:
                result_constraints.extend(c)
            return simplify(Concat(values)), result_constraints

        if self.concrete:
            try:
                return self._calldata[get_concrete_int(item)], ()
            except IndexError:
                return BitVecVal(0, 8), ()
        else:
            constraints = [
                Implies(self._calldata[item] != 0, UGT(self.calldatasize, item))
            ]

            return self._calldata[item], constraints


class Storage:
    """
    Storage class represents the storage of an Account
    """

    def __init__(self, concrete=False, address=None, dynamic_loader=None):
        """
        Constructor for Storage
        :param concrete: bool indicating whether to interpret uninitialized storage as concrete versus symbolic
        """
        self._storage = {}
        self.concrete = concrete
        self.dynld = dynamic_loader
        self.address = address

    def __getitem__(self, item):
        try:
            return self._storage[item]
        except KeyError:
            if (
                self.address
                and int(self.address[2:], 16) != 0
                and (self.dynld and self.dynld.storage_loading)
            ):
                try:
                    self._storage[item] = int(
                        self.dynld.read_storage(
                            contract_address=self.address, index=int(item)
                        ),
                        16,
                    )
                    return self._storage[item]
                except ValueError:
                    pass
        if self.concrete:
            return 0
        self._storage[item] = BitVec("storage_" + str(item), 256)
        return self._storage[item]

    def __setitem__(self, key, value):
        self._storage[key] = value

    def keys(self):
        return self._storage.keys()


class Account:
    """
    Account class representing ethereum accounts
    """

    def __init__(
        self,
        address,
        code=None,
        contract_name="unknown",
        balance=None,
        concrete_storage=False,
        dynamic_loader=None,
    ):
        """
        Constructor for account
        :param address: Address of the account
        :param code: The contract code of the account
        :param contract_name: The name associated with the account
        :param balance: The balance for the account
        :param concrete_storage: Interpret storage as concrete
        """
        self.nonce = 0
        self.code = code or Disassembly("")
        self.balance = balance if balance else BitVec("balance", 256)
        self.storage = Storage(
            concrete_storage, address=address, dynamic_loader=dynamic_loader
        )

        # Metadata
        self.address = address
        self.contract_name = contract_name

        self.deleted = False

    def __str__(self):
        return str(self.as_dict)

    def set_balance(self, balance):
        self.balance = balance

    def add_balance(self, balance):
        self.balance += balance

    @property
    def as_dict(self):
        return {
            "nonce": self.nonce,
            "code": self.code,
            "balance": self.balance,
            "storage": self.storage,
        }


class Environment:
    """
    The environment class represents the current execution environment for the symbolic executor
    """

    def __init__(
        self,
        active_account,
        sender,
        calldata,
        gasprice,
        callvalue,
        origin,
        code=None,
        calldata_type=CalldataType.SYMBOLIC,
    ):
        # Metadata

        self.active_account = active_account
        self.active_function_name = ""

        self.address = BitVecVal(int(active_account.address, 16), 256)

        # Ib
        self.code = active_account.code if code is None else code

        self.sender = sender
        self.calldata = calldata
        self.calldata_type = calldata_type
        self.gasprice = gasprice
        self.origin = origin
        self.callvalue = callvalue

    def __str__(self):
        return str(self.as_dict)

    @property
    def as_dict(self):
        return dict(
            active_account=self.active_account,
            sender=self.sender,
            calldata=self.calldata,
            gasprice=self.gasprice,
            callvalue=self.callvalue,
            origin=self.origin,
            calldata_type=self.calldata_type,
        )


class Constraints(list):
    """
    This class should maintain a solver and it's constraints, This class tries to make the Constraints() object
    as a simple list of constraints with some background processing.
    TODO: add the solver to this class after callback refactor
    """

    def __init__(self, constraint_list=None, solver=None, possibility=None):
        super(Constraints, self).__init__(constraint_list or [])
        self.solver = solver
        self.__possibility = possibility

    def check_possibility(self):
        return True

    def append(self, constraint):
        super(Constraints, self).append(constraint)

    def pop(self, index=-1):
        raise NotImplementedError

    def __copy__(self):
        constraint_list = super(Constraints, self).copy()
        return Constraints(constraint_list)

    def __deepcopy__(self, memodict=None):
        return self.__copy__()

    def __add__(self, constraints):
        constraints_list = super(Constraints, self).__add__(constraints)
        return Constraints(constraint_list=constraints_list)

    def __iadd__(self, constraints):
        super(Constraints, self).__iadd__(constraints)
        return self


class MachineStack(list):
    """
    Defines EVM stack, overrides the default list to handle overflows
    """

    STACK_LIMIT = 1024

    def __init__(self, default_list=None):
        if default_list is None:
            default_list = []
        super(MachineStack, self).__init__(default_list)

    def append(self, element):
        """
        :param element: element to be appended to the list
        :function: appends the element to list if the size is less than STACK_LIMIT, else throws an error
        """
        if super(MachineStack, self).__len__() >= self.STACK_LIMIT:
            raise StackOverflowException(
                "Reached the EVM stack limit of {}, you can't append more "
                "elements".format(self.STACK_LIMIT)
            )
        super(MachineStack, self).append(element)

    def pop(self, index=-1):
        """
        :param index:index to be popped, same as the list() class.
        :returns popped value
        :function: same as list() class but throws StackUnderflowException for popping from an empty list
        """

        try:
            return super(MachineStack, self).pop(index)
        except IndexError:
            raise StackUnderflowException("Trying to pop from an empty stack")

    def __getitem__(self, item):
        try:
            return super(MachineStack, self).__getitem__(item)
        except IndexError:
            raise StackUnderflowException(
                "Trying to access a stack element which doesn't exist"
            )

    def __add__(self, other):
        """
        Implement list concatenation if needed
        """
        raise NotImplementedError("Implement this if needed")

    def __iadd__(self, other):
        """
        Implement list concatenation if needed
        """
        raise NotImplementedError("Implement this if needed")


class MachineState:
    """
    MachineState represents current machine state also referenced to as \mu
    """

<<<<<<< HEAD
    def __init__(self, gas_limit):
        """ Constructor for machineState """
        self.pc = 0
        self.stack = MachineStack()
        self.memory = []
        self.gas_limit = gas_limit
        self.min_gas_used = 0  # lower gas usage bound
        self.max_gas_used = 0  # upper gas usage bound
        self.constraints = []
        self.depth = 0
=======
    def __init__(self, gas, pc=0, stack=None, memory=None, constraints=None, depth=0):
        """ Constructor for machineState """
        self.pc = pc
        self.stack = MachineStack(stack)
        self.memory = memory or []
        self.gas = gas
        self.constraints = constraints or Constraints()
        self.depth = depth
>>>>>>> a1f45945

    def mem_extend(self, start, size):
        """
        Extends the memory of this machine state
        :param start: Start of memory extension
        :param size: Size of memory extension
        """
        if self.memory_size > start + size:
            return
        m_extend = start + size - self.memory_size
        self.memory.extend(bytearray(m_extend))

    def memory_write(self, offset, data):
        """ Writes data to memory starting at offset """
        self.mem_extend(offset, len(data))
        self.memory[offset : offset + len(data)] = data

    def pop(self, amount=1):
        """ Pops amount elements from the stack"""
        if amount >= len(self.stack):
            raise StackUnderflowException
        values = self.stack[-amount:][::-1]
        del self.stack[-amount:]

        return values[0] if amount == 1 else values

    def __deepcopy__(self, memodict={}):
        return MachineState(
            gas=self.gas,
            pc=self.pc,
            stack=copy(self.stack),
            memory=copy(self.memory),
            constraints=copy(self.constraints),
            depth=self.depth,
        )

    def __str__(self):
        return str(self.as_dict)

    @property
    def memory_size(self):
        return len(self.memory)

    @property
    def as_dict(self):
        return dict(
            pc=self.pc,
            stack=self.stack,
            memory=self.memory,
            memsize=self.memory_size,
            gas=self.gas_limit,
        )


class GlobalState:
    """
    GlobalState represents the current globalstate
    """

    def __init__(
        self,
        world_state,
        environment,
        node,
        machine_state=None,
        transaction_stack=None,
        last_return_data=None,
    ):
        """ Constructor for GlobalState"""
        self.node = node
        self.world_state = world_state
        self.environment = environment
        self.mstate = (
            machine_state if machine_state else MachineState(gas_limit=8000000)
        )
        self.transaction_stack = transaction_stack if transaction_stack else []
        self.op_code = ""
        self.last_return_data = last_return_data

    def __copy__(self):
        world_state = copy(self.world_state)
        environment = copy(self.environment)
        mstate = deepcopy(self.mstate)
        transaction_stack = copy(self.transaction_stack)
        return GlobalState(
            world_state,
            environment,
            self.node,
            mstate,
            transaction_stack=transaction_stack,
            last_return_data=self.last_return_data,
        )

    @property
    def accounts(self):
        return self.world_state.accounts

    # TODO: remove this, as two instructions are confusing
    def get_current_instruction(self):
        """ Gets the current instruction for this GlobalState"""

        instructions = self.environment.code.instruction_list
        return instructions[self.mstate.pc]

    @property
    def current_transaction(self):
        try:
            return self.transaction_stack[-1][0]
        except IndexError:
            return None

    @property
    def instruction(self):
        return self.get_current_instruction()

    def new_bitvec(self, name, size=256):
        transaction_id = self.current_transaction.id

        return BitVec("{}_{}".format(transaction_id, name), size)


class WorldState:
    """
    The WorldState class represents the world state as described in the yellow paper
    """

    def __init__(self, transaction_sequence=None):
        """
        Constructor for the world state. Initializes the accounts record
        """
        self.accounts = {}
        self.node = None
        self.transaction_sequence = transaction_sequence or []

    def __getitem__(self, item):
        """
        Gets an account from the worldstate using item as key
        :param item: Address of the account to get
        :return: Account associated with the address
        """
        return self.accounts[item]

    def __copy__(self):
        new_world_state = WorldState(transaction_sequence=self.transaction_sequence[:])
        new_world_state.accounts = copy(self.accounts)
        new_world_state.node = self.node
        return new_world_state

    def create_account(
        self, balance=0, address=None, concrete_storage=False, dynamic_loader=None
    ):
        """
        Create non-contract account
        :param address: The account's address
        :param balance: Initial balance for the account
        :param concrete_storage: Interpret account storage as concrete
        :param dynamic_loader: used for dynamically loading storage from the block chain
        :return: The new account
        """
        address = address if address else self._generate_new_address()
        new_account = Account(
            address,
            balance=balance,
            dynamic_loader=dynamic_loader,
            concrete_storage=concrete_storage,
        )
        self._put_account(new_account)
        return new_account

    def create_initialized_contract_account(self, contract_code, storage):
        """
        Creates a new contract account, based on the contract code and storage provided
        The contract code only includes the runtime contract bytecode
        :param contract_code: Runtime bytecode for the contract
        :param storage: Initial storage for the contract
        :return: The new account
        """
        new_account = Account(
            self._generate_new_address(), code=contract_code, balance=0
        )
        new_account.storage = storage
        self._put_account(new_account)

    def _generate_new_address(self):
        """ Generates a new address for the global state"""
        while True:
            address = "0x" + "".join([str(hex(randint(0, 16)))[-1] for _ in range(20)])
            if address not in self.accounts.keys():
                return address

    def _put_account(self, account):
        self.accounts[account.address] = account<|MERGE_RESOLUTION|>--- conflicted
+++ resolved
@@ -364,27 +364,16 @@
     MachineState represents current machine state also referenced to as \mu
     """
 
-<<<<<<< HEAD
-    def __init__(self, gas_limit):
-        """ Constructor for machineState """
-        self.pc = 0
-        self.stack = MachineStack()
-        self.memory = []
-        self.gas_limit = gas_limit
-        self.min_gas_used = 0  # lower gas usage bound
-        self.max_gas_used = 0  # upper gas usage bound
-        self.constraints = []
-        self.depth = 0
-=======
-    def __init__(self, gas, pc=0, stack=None, memory=None, constraints=None, depth=0):
+    def __init__(self, gas_limit, pc=0, stack=None, memory=None, constraints=None, depth=0):
         """ Constructor for machineState """
         self.pc = pc
         self.stack = MachineStack(stack)
         self.memory = memory or []
-        self.gas = gas
+        self.gas_limit = gas_limit
+        self.min_gas_used = 0  # lower gas usage bound
+        self.max_gas_used = 0  # upper gas usage bound
         self.constraints = constraints or Constraints()
         self.depth = depth
->>>>>>> a1f45945
 
     def mem_extend(self, start, size):
         """
@@ -413,7 +402,7 @@
 
     def __deepcopy__(self, memodict={}):
         return MachineState(
-            gas=self.gas,
+            gas_limit=self.gas_limit,
             pc=self.pc,
             stack=copy(self.stack),
             memory=copy(self.memory),
