--- conflicted
+++ resolved
@@ -12,13 +12,7 @@
 TT255 = 2 ** 255
 
 
-<<<<<<< HEAD
 def sha3(seed: str) -> bytes:
-=======
-
-
-def sha3(seed):
->>>>>>> 0638fd6a
     return _sha3.keccak_256(bytes(seed)).digest()
 
 
