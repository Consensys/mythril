import re
from z3 import *
import logging

import sha3 as _sha3


TT256 = 2 ** 256
TT256M1 = 2 ** 256 - 1
TT255 = 2 ** 255




def sha3(seed):
    return _sha3.keccak_256(bytes(seed)).digest()


def safe_decode(hex_encoded_string):

    if hex_encoded_string.startswith("0x"):
        return bytes.fromhex(hex_encoded_string[2:])
    else:
        return bytes.fromhex(hex_encoded_string)


def to_signed(i):
    return i if i < TT255 else i - TT256


def get_instruction_index(instruction_list, address):

    index = 0

    for instr in instruction_list:
        if instr['address'] == address:
            return index

        index += 1

    return None


def get_trace_line(instr, state):

    stack = str(state.stack[::-1])

    # stack = re.sub("(\d+)",   lambda m: hex(int(m.group(1))), stack)
    stack = re.sub("\n", "", stack)

    return str(instr['address']) + " " + instr['opcode'] + "\tSTACK: " + stack


def pop_bitvec(state):
    # pop one element from stack, converting boolean expressions and
    # concrete Python variables to BitVecVal

    item = state.stack.pop()

    if type(item) == BoolRef:
        return If(item, BitVecVal(1, 256), BitVecVal(0, 256))
    elif type(item) == bool:
        if item:
            return BitVecVal(1, 256)
        else:
            return BitVecVal(0, 256)
    elif type(item) == int:
        return BitVecVal(item, 256)
    else:
        return simplify(item)


def get_concrete_int(item):
    if isinstance(item, int):
        return item
    elif isinstance(item, BitVecNumRef):
        return item.as_long()
    elif isinstance(item, BoolRef):
        simplified = simplify(item)
        if is_false(simplified):
            return 0
        elif is_true(simplified):
            return 1
        else:
            raise TypeError("Symbolic boolref encountered")

    try:
        return simplify(item).as_long()
    except AttributeError:
        raise TypeError("Got a symbolic BitVecRef")


def concrete_int_from_bytes(_bytes, start_index):

    # logging.debug("-- concrete_int_from_bytes: " + str(_bytes[start_index:start_index+32]))
    b = _bytes[start_index:start_index+32]

    val = int.from_bytes(b, byteorder='big')

    return val


def concrete_int_to_bytes(val):

    # logging.debug("concrete_int_to_bytes " + str(val))

<<<<<<< HEAD
    try:
        return (simplify(val).as_long()).to_bytes(32, byteorder='big')
    except Z3Exception:
=======
    if type(val) == int:
>>>>>>> 2592a507
        return val.to_bytes(32, byteorder='big')


def bytearray_to_int(arr):
    o = 0
    for a in arr:
        o = (o << 8) + a
    return o
<|MERGE_RESOLUTION|>--- conflicted
+++ resolved
@@ -104,14 +104,10 @@
 
     # logging.debug("concrete_int_to_bytes " + str(val))
 
-<<<<<<< HEAD
-    try:
-        return (simplify(val).as_long()).to_bytes(32, byteorder='big')
-    except Z3Exception:
-=======
     if type(val) == int:
->>>>>>> 2592a507
         return val.to_bytes(32, byteorder='big')
+
+    return (simplify(val).as_long()).to_bytes(32, byteorder='big')
 
 
 def bytearray_to_int(arr):
