import binascii
import logging

from copy import copy, deepcopy
from typing import Callable, List, Union
from functools import reduce

from ethereum import utils
from z3 import (
    Extract,
    UDiv,
    simplify,
    Concat,
    ULT,
    UGT,
    BitVecNumRef,
    Not,
    is_false,
    is_expr,
    ExprRef,
    URem,
    SRem,
    BitVec,
    is_true,
    BitVecVal,
    If,
    BoolRef,
    Or,
)

import mythril.laser.ethereum.natives as natives
import mythril.laser.ethereum.util as helper
from mythril.laser.ethereum import util
from mythril.laser.ethereum.call import get_call_parameters
from mythril.laser.ethereum.evm_exceptions import (
    VmException,
    StackUnderflowException,
    InvalidJumpDestination,
    InvalidInstruction,
)
from mythril.laser.ethereum.keccak import KeccakFunctionManager
from mythril.laser.ethereum.state import GlobalState, CalldataType, Calldata
from mythril.laser.ethereum.transaction import (
    MessageCallTransaction,
    TransactionStartSignal,
    ContractCreationTransaction,
)
from mythril.support.loader import DynLoader
from mythril.analysis.solver import get_model

TT256 = 2 ** 256
TT256M1 = 2 ** 256 - 1

keccak_function_manager = KeccakFunctionManager()


class StateTransition(object):
    """Decorator that handles global state copy and original return.

    This decorator calls the decorated instruction mutator function on a copy of the state that
    is passed to it. After the call, the resulting new states' program counter is automatically
    incremented if `increment_pc=True`.
    """

    def __init__(self, increment_pc=True):
        self.increment_pc = increment_pc

    @staticmethod
    def call_on_state_copy(func: Callable, func_obj: "Instruction", state: GlobalState):
        global_state_copy = copy(state)
        return func(func_obj, global_state_copy)

    def increment_states_pc(self, states: List[GlobalState]) -> List[GlobalState]:
        if self.increment_pc:
            for state in states:
                state.mstate.pc += 1
        return states

    def __call__(self, func: Callable) -> Callable:
        def wrapper(
            func_obj: "Instruction", global_state: GlobalState
        ) -> List[GlobalState]:
            new_global_states = self.call_on_state_copy(func, func_obj, global_state)
            return self.increment_states_pc(new_global_states)

        return wrapper


class Instruction:
    """
    Instruction class is used to mutate a state according to the current instruction
    """

    def __init__(self, op_code: str, dynamic_loader: DynLoader):
        self.dynamic_loader = dynamic_loader
        self.op_code = op_code

    def evaluate(self, global_state: GlobalState, post=False) -> List[GlobalState]:
        """ Performs the mutation for this instruction """
        # Generalize some ops
        logging.debug("Evaluating {}".format(self.op_code))
        op = self.op_code.lower()
        if self.op_code.startswith("PUSH"):
            op = "push"
        elif self.op_code.startswith("DUP"):
            op = "dup"
        elif self.op_code.startswith("SWAP"):
            op = "swap"
        elif self.op_code.startswith("LOG"):
            op = "log"

        instruction_mutator = (
            getattr(self, op + "_", None)
            if not post
            else getattr(self, op + "_" + "post", None)
        )

        if instruction_mutator is None:
            raise NotImplementedError

        return instruction_mutator(global_state)

    @StateTransition()
    def jumpdest_(self, global_state: GlobalState) -> List[GlobalState]:
        return [global_state]

    @StateTransition()
    def push_(self, global_state: GlobalState) -> List[GlobalState]:
        push_instruction = global_state.get_current_instruction()
        push_value = push_instruction["argument"][2:]

        try:
            length_of_value = 2 * int(push_instruction["opcode"][4:])
        except ValueError:
            raise VmException("Invalid Push instruction")

        push_value += "0" * max(length_of_value - len(push_value), 0)
        global_state.mstate.stack.append(BitVecVal(int(push_value, 16), 256))
        return [global_state]

    @StateTransition()
    def dup_(self, global_state: GlobalState) -> List[GlobalState]:
        value = int(global_state.get_current_instruction()["opcode"][3:], 10)
        global_state.mstate.stack.append(global_state.mstate.stack[-value])
        return [global_state]

    @StateTransition()
    def swap_(self, global_state: GlobalState) -> List[GlobalState]:
        depth = int(self.op_code[4:])
        stack = global_state.mstate.stack
        stack[-depth - 1], stack[-1] = stack[-1], stack[-depth - 1]
        return [global_state]

    @StateTransition()
    def pop_(self, global_state: GlobalState) -> List[GlobalState]:
        global_state.mstate.stack.pop()
        return [global_state]

    @StateTransition()
    def and_(self, global_state: GlobalState) -> List[GlobalState]:
        stack = global_state.mstate.stack
        op1, op2 = stack.pop(), stack.pop()
        if type(op1) == BoolRef:
            op1 = If(op1, BitVecVal(1, 256), BitVecVal(0, 256))
        if type(op2) == BoolRef:
            op2 = If(op2, BitVecVal(1, 256), BitVecVal(0, 256))
        stack.append(op1 & op2)

        return [global_state]

    @StateTransition()
    def or_(self, global_state: GlobalState) -> List[GlobalState]:
        stack = global_state.mstate.stack
        op1, op2 = stack.pop(), stack.pop()

        if type(op1) == BoolRef:
            op1 = If(op1, BitVecVal(1, 256), BitVecVal(0, 256))

        if type(op2) == BoolRef:
            op2 = If(op2, BitVecVal(1, 256), BitVecVal(0, 256))

        stack.append(op1 | op2)

        return [global_state]

    @StateTransition()
    def xor_(self, global_state: GlobalState) -> List[GlobalState]:
        mstate = global_state.mstate
        mstate.stack.append(mstate.stack.pop() ^ mstate.stack.pop())
        return [global_state]

    @StateTransition()
    def not_(self, global_state: GlobalState):
        mstate = global_state.mstate
        mstate.stack.append(TT256M1 - mstate.stack.pop())
        return [global_state]

    @StateTransition()
    def byte_(self, global_state: GlobalState) -> List[GlobalState]:
        mstate = global_state.mstate
        op0, op1 = mstate.stack.pop(), mstate.stack.pop()
        if not isinstance(op1, ExprRef):
            op1 = BitVecVal(op1, 256)
        try:
            index = util.get_concrete_int(op0)
            offset = (31 - index) * 8
            if offset >= 0:
                result = simplify(
                    Concat(BitVecVal(0, 248), Extract(offset + 7, offset, op1))
                )
            else:
                result = 0
        except TypeError:
            logging.debug("BYTE: Unsupported symbolic byte offset")
            result = global_state.new_bitvec(
                str(simplify(op1)) + "[" + str(simplify(op0)) + "]", 256
            )

        mstate.stack.append(result)
        return [global_state]

    # Arithmetic
    @StateTransition()
    def add_(self, global_state: GlobalState) -> List[GlobalState]:
        global_state.mstate.stack.append(
            (
                helper.pop_bitvec(global_state.mstate)
                + helper.pop_bitvec(global_state.mstate)
            )
        )
        return [global_state]

    @StateTransition()
    def sub_(self, global_state: GlobalState) -> List[GlobalState]:
        global_state.mstate.stack.append(
            (
                helper.pop_bitvec(global_state.mstate)
                - helper.pop_bitvec(global_state.mstate)
            )
        )
        return [global_state]

    @StateTransition()
    def mul_(self, global_state: GlobalState) -> List[GlobalState]:
        global_state.mstate.stack.append(
            (
                helper.pop_bitvec(global_state.mstate)
                * helper.pop_bitvec(global_state.mstate)
            )
        )
        return [global_state]

    @StateTransition()
    def div_(self, global_state: GlobalState) -> List[GlobalState]:
        op0, op1 = (
            util.pop_bitvec(global_state.mstate),
            util.pop_bitvec(global_state.mstate),
        )
        if op1 == 0:
            global_state.mstate.stack.append(BitVecVal(0, 256))
        else:
            global_state.mstate.stack.append(UDiv(op0, op1))
        return [global_state]

    @StateTransition()
    def sdiv_(self, global_state: GlobalState) -> List[GlobalState]:
        s0, s1 = (
            util.pop_bitvec(global_state.mstate),
            util.pop_bitvec(global_state.mstate),
        )
        if s1 == 0:
            global_state.mstate.stack.append(BitVecVal(0, 256))
        else:
            global_state.mstate.stack.append(s0 / s1)
        return [global_state]

    @StateTransition()
    def mod_(self, global_state: GlobalState) -> List[GlobalState]:
        s0, s1 = (
            util.pop_bitvec(global_state.mstate),
            util.pop_bitvec(global_state.mstate),
        )
        global_state.mstate.stack.append(0 if s1 == 0 else URem(s0, s1))
        return [global_state]

    @StateTransition()
    def smod_(self, global_state: GlobalState) -> List[GlobalState]:
        s0, s1 = (
            util.pop_bitvec(global_state.mstate),
            util.pop_bitvec(global_state.mstate),
        )
        global_state.mstate.stack.append(0 if s1 == 0 else SRem(s0, s1))
        return [global_state]

    @StateTransition()
    def addmod_(self, global_state: GlobalState) -> List[GlobalState]:
        s0, s1, s2 = (
            util.pop_bitvec(global_state.mstate),
            util.pop_bitvec(global_state.mstate),
            util.pop_bitvec(global_state.mstate),
        )
        global_state.mstate.stack.append(URem(URem(s0, s2) + URem(s1, s2), s2))
        return [global_state]

    @StateTransition()
    def mulmod_(self, global_state: GlobalState) -> List[GlobalState]:
        s0, s1, s2 = (
            util.pop_bitvec(global_state.mstate),
            util.pop_bitvec(global_state.mstate),
            util.pop_bitvec(global_state.mstate),
        )
        global_state.mstate.stack.append(URem(URem(s0, s2) * URem(s1, s2), s2))
        return [global_state]

    @StateTransition()
    def exp_(self, global_state: GlobalState) -> List[GlobalState]:
        state = global_state.mstate
        base, exponent = util.pop_bitvec(state), util.pop_bitvec(state)

        if (type(base) != BitVecNumRef) or (type(exponent) != BitVecNumRef):
            state.stack.append(
                global_state.new_bitvec(
                    "(" + str(simplify(base)) + ")**(" + str(simplify(exponent)) + ")",
                    256,
                )
            )
        else:
            state.stack.append(pow(base.as_long(), exponent.as_long(), 2 ** 256))

        return [global_state]

    @StateTransition()
    def signextend_(self, global_state: GlobalState) -> List[GlobalState]:
        state = global_state.mstate
        s0, s1 = state.stack.pop(), state.stack.pop()

        try:
            s0 = util.get_concrete_int(s0)
            s1 = util.get_concrete_int(s1)
        except TypeError:
            return []

        if s0 <= 31:
            testbit = s0 * 8 + 7
            if s1 & (1 << testbit):
                state.stack.append(s1 | (TT256 - (1 << testbit)))
            else:
                state.stack.append(s1 & ((1 << testbit) - 1))
        else:
            state.stack.append(s1)

        return [global_state]

    # Comparisons
    @StateTransition()
    def lt_(self, global_state: GlobalState) -> List[GlobalState]:
        state = global_state.mstate
        exp = ULT(util.pop_bitvec(state), util.pop_bitvec(state))
        state.stack.append(exp)
        return [global_state]

    @StateTransition()
    def gt_(self, global_state: GlobalState) -> List[GlobalState]:
        state = global_state.mstate
        exp = UGT(util.pop_bitvec(state), util.pop_bitvec(state))
        state.stack.append(exp)
        return [global_state]

    @StateTransition()
    def slt_(self, global_state: GlobalState) -> List[GlobalState]:
        state = global_state.mstate
        exp = util.pop_bitvec(state) < util.pop_bitvec(state)
        state.stack.append(exp)
        return [global_state]

    @StateTransition()
    def sgt_(self, global_state: GlobalState) -> List[GlobalState]:
        state = global_state.mstate

        exp = util.pop_bitvec(state) > util.pop_bitvec(state)
        state.stack.append(exp)
        return [global_state]

    @StateTransition()
    def eq_(self, global_state: GlobalState) -> List[GlobalState]:
        state = global_state.mstate

        op1 = state.stack.pop()
        op2 = state.stack.pop()

        if type(op1) == BoolRef:
            op1 = If(op1, BitVecVal(1, 256), BitVecVal(0, 256))

        if type(op2) == BoolRef:
            op2 = If(op2, BitVecVal(1, 256), BitVecVal(0, 256))

        exp = op1 == op2

        state.stack.append(exp)
        return [global_state]

    @StateTransition()
    def iszero_(self, global_state: GlobalState) -> List[GlobalState]:
        state = global_state.mstate

        val = state.stack.pop()
        exp = val == False if type(val) == BoolRef else val == 0
        state.stack.append(exp)

        return [global_state]

    # Call data
    @StateTransition()
    def callvalue_(self, global_state: GlobalState) -> List[GlobalState]:
        state = global_state.mstate
        environment = global_state.environment
        state.stack.append(environment.callvalue)

        return [global_state]

    @StateTransition()
    def calldataload_(self, global_state: GlobalState) -> List[GlobalState]:
        state = global_state.mstate
        environment = global_state.environment
        op0 = state.stack.pop()

        value, constraints = environment.calldata.get_word_at(op0)

        state.stack.append(value)
        state.constraints.extend(constraints)

        return [global_state]

    @StateTransition()
    def calldatasize_(self, global_state: GlobalState) -> List[GlobalState]:
        state = global_state.mstate
        environment = global_state.environment
        state.stack.append(environment.calldata.calldatasize)
        return [global_state]

    @StateTransition()
    def calldatacopy_(self, global_state: GlobalState) -> List[GlobalState]:
        state = global_state.mstate
        environment = global_state.environment
        op0, op1, op2 = state.stack.pop(), state.stack.pop(), state.stack.pop()

        try:
            mstart = util.get_concrete_int(op0)
        except TypeError:
            logging.debug("Unsupported symbolic memory offset in CALLDATACOPY")
            return [global_state]

        dstart_sym = False
        try:
            dstart = util.get_concrete_int(op1)
        except TypeError:
            logging.debug("Unsupported symbolic calldata offset in CALLDATACOPY")
            dstart = simplify(op1)
            dstart_sym = True

        size_sym = False
        try:
            size = util.get_concrete_int(op2)
        except TypeError:
            logging.debug("Unsupported symbolic size in CALLDATACOPY")
            size = simplify(op2)
            size_sym = True

        if size_sym:
            state.mem_extend(mstart, 1)
            state.memory[mstart] = global_state.new_bitvec(
                "calldata_"
                + str(environment.active_account.contract_name)
                + "["
                + str(dstart)
                + ": + "
                + str(size)
                + "]",
                256,
            )
            return [global_state]

        if size > 0:
            try:
                state.mem_extend(mstart, size)
            except TypeError:
                logging.debug(
                    "Memory allocation error: mstart = "
                    + str(mstart)
                    + ", size = "
                    + str(size)
                )
                state.mem_extend(mstart, 1)
                state.memory[mstart] = global_state.new_bitvec(
                    "calldata_"
                    + str(environment.active_account.contract_name)
                    + "["
                    + str(dstart)
                    + ": + "
                    + str(size)
                    + "]",
                    256,
                )
                return [global_state]

            try:
                i_data = dstart
                new_memory = []
                for i in range(size):
                    value, constraints = environment.calldata[i_data]
                    new_memory.append(value)
                    state.constraints.extend(constraints)

                    i_data = (
                        i_data + 1 if isinstance(i_data, int) else simplify(i_data + 1)
                    )
                for i in range(len(new_memory)):
                    state.memory[i + mstart] = new_memory[i]

            except IndexError:
                logging.debug("Exception copying calldata to memory")

                state.memory[mstart] = global_state.new_bitvec(
                    "calldata_"
                    + str(environment.active_account.contract_name)
                    + "["
                    + str(dstart)
                    + ": + "
                    + str(size)
                    + "]",
                    256,
                )
        return [global_state]

    # Environment
    @StateTransition()
    def address_(self, global_state: GlobalState) -> List[GlobalState]:
        state = global_state.mstate
        environment = global_state.environment
        state.stack.append(environment.address)
        return [global_state]

    @StateTransition()
    def balance_(self, global_state: GlobalState) -> List[GlobalState]:
        state = global_state.mstate
        address = state.stack.pop()
        state.stack.append(global_state.new_bitvec("balance_at_" + str(address), 256))
        return [global_state]

    @StateTransition()
    def origin_(self, global_state: GlobalState) -> List[GlobalState]:
        state = global_state.mstate
        environment = global_state.environment
        state.stack.append(environment.origin)
        return [global_state]

    @StateTransition()
    def caller_(self, global_state: GlobalState) -> List[GlobalState]:
        state = global_state.mstate
        environment = global_state.environment
        state.stack.append(environment.sender)
        return [global_state]

    @StateTransition()
    def codesize_(self, global_state: GlobalState) -> List[GlobalState]:
        state = global_state.mstate
        environment = global_state.environment
        disassembly = environment.code
        state.stack.append(len(disassembly.bytecode) // 2)
        return [global_state]

    @StateTransition()
    def sha3_(self, global_state: GlobalState) -> List[GlobalState]:
        global keccak_function_manager

        state = global_state.mstate
        op0, op1 = state.stack.pop(), state.stack.pop()

        try:
            index, length = util.get_concrete_int(op0), util.get_concrete_int(op1)
        except TypeError:
            # Can't access symbolic memory offsets
            if is_expr(op0):
                op0 = simplify(op0)
            state.stack.append(BitVec("KECCAC_mem[" + str(op0) + "]", 256))
            return [global_state]

        try:
            state.mem_extend(index, length)
            data = b"".join(
                [
                    util.get_concrete_int(i).to_bytes(1, byteorder="big")
                    for i in state.memory[index : index + length]
                ]
            )

        except TypeError:
            argument = str(state.memory[index]).replace(" ", "_")

            result = BitVec("KECCAC[{}]".format(argument), 256)
            keccak_function_manager.add_keccak(result, state.memory[index])
            state.stack.append(result)
            return [global_state]

        keccak = utils.sha3(utils.bytearray_to_bytestr(data))
        logging.debug("Computed SHA3 Hash: " + str(binascii.hexlify(keccak)))

        state.stack.append(BitVecVal(util.concrete_int_from_bytes(keccak, 0), 256))
        return [global_state]

    @StateTransition()
    def gasprice_(self, global_state: GlobalState) -> List[GlobalState]:
        global_state.mstate.stack.append(global_state.new_bitvec("gasprice", 256))
        return [global_state]

    @StateTransition()
    def codecopy_(self, global_state: GlobalState) -> List[GlobalState]:
        memory_offset, code_offset, size = (
            global_state.mstate.stack.pop(),
            global_state.mstate.stack.pop(),
            global_state.mstate.stack.pop(),
        )

        try:
            concrete_memory_offset = helper.get_concrete_int(memory_offset)
        except TypeError:
            logging.debug("Unsupported symbolic memory offset in CODECOPY")
            return [global_state]

        try:
            concrete_size = helper.get_concrete_int(size)
            global_state.mstate.mem_extend(concrete_memory_offset, concrete_size)
        except TypeError:
            # except both attribute error and Exception
            global_state.mstate.mem_extend(concrete_memory_offset, 1)
            global_state.mstate.memory[
                concrete_memory_offset
            ] = global_state.new_bitvec(
                "code({})".format(
                    global_state.environment.active_account.contract_name
                ),
                256,
            )
            return [global_state]

        try:
            concrete_code_offset = helper.get_concrete_int(code_offset)
        except TypeError:
            logging.debug("Unsupported symbolic code offset in CODECOPY")
            global_state.mstate.mem_extend(concrete_memory_offset, concrete_size)
            for i in range(concrete_size):
                global_state.mstate.memory[
                    concrete_memory_offset + i
                ] = global_state.new_bitvec(
                    "code({})".format(
                        global_state.environment.active_account.contract_name
                    ),
                    256,
                )
            return [global_state]

        bytecode = global_state.environment.code.bytecode

        if concrete_size == 0 and isinstance(
            global_state.current_transaction, ContractCreationTransaction
        ):
            if concrete_code_offset >= len(global_state.environment.code.bytecode) // 2:
                global_state.mstate.mem_extend(concrete_memory_offset, 1)
                global_state.mstate.memory[
                    concrete_memory_offset
                ] = global_state.new_bitvec(
                    "code({})".format(
                        global_state.environment.active_account.contract_name
                    ),
                    256,
                )
                return [global_state]

        for i in range(concrete_size):
            if 2 * (concrete_code_offset + i + 1) <= len(bytecode):
                global_state.mstate.memory[concrete_memory_offset + i] = int(
                    bytecode[
                        2
                        * (concrete_code_offset + i) : 2
                        * (concrete_code_offset + i + 1)
                    ],
                    16,
                )
            else:
                global_state.mstate.memory[
                    concrete_memory_offset + i
                ] = global_state.new_bitvec(
                    "code({})".format(
                        global_state.environment.active_account.contract_name
                    ),
                    256,
                )

        return [global_state]

    @StateTransition()
    def extcodesize_(self, global_state: GlobalState) -> List[GlobalState]:
        state = global_state.mstate
        addr = state.stack.pop()
        environment = global_state.environment
        try:
            addr = hex(helper.get_concrete_int(addr))
        except TypeError:
            logging.info("unsupported symbolic address for EXTCODESIZE")
            state.stack.append(global_state.new_bitvec("extcodesize_" + str(addr), 256))
            return [global_state]

        try:
            code = self.dynamic_loader.dynld(environment.active_account.address, addr)
        except (ValueError, AttributeError) as e:
            logging.info("error accessing contract storage due to: " + str(e))
            state.stack.append(global_state.new_bitvec("extcodesize_" + str(addr), 256))
            return [global_state]

        if code is None:
            state.stack.append(0)
        else:
            state.stack.append(len(code.bytecode) // 2)

        return [global_state]

    @StateTransition()
    def extcodecopy_(self, global_state: GlobalState) -> List[GlobalState]:
        # FIXME: not implemented
        state = global_state.mstate
        addr = state.stack.pop()
        start, s2, size = state.stack.pop(), state.stack.pop(), state.stack.pop()
        return [global_state]

    @StateTransition()
    def returndatasize_(self, global_state: GlobalState) -> List[GlobalState]:
        global_state.mstate.stack.append(global_state.new_bitvec("returndatasize", 256))
        return [global_state]

    @StateTransition()
    def blockhash_(self, global_state: GlobalState) -> List[GlobalState]:
        state = global_state.mstate
        blocknumber = state.stack.pop()
        state.stack.append(
            global_state.new_bitvec("blockhash_block_" + str(blocknumber), 256)
        )
        return [global_state]

    @StateTransition()
    def coinbase_(self, global_state: GlobalState) -> List[GlobalState]:
        global_state.mstate.stack.append(global_state.new_bitvec("coinbase", 256))
        return [global_state]

    @StateTransition()
    def timestamp_(self, global_state: GlobalState) -> List[GlobalState]:
        global_state.mstate.stack.append(global_state.new_bitvec("timestamp", 256))
        return [global_state]

    @StateTransition()
    def number_(self, global_state: GlobalState) -> List[GlobalState]:
        global_state.mstate.stack.append(global_state.new_bitvec("block_number", 256))
        return [global_state]

    @StateTransition()
    def difficulty_(self, global_state: GlobalState) -> List[GlobalState]:
        global_state.mstate.stack.append(
            global_state.new_bitvec("block_difficulty", 256)
        )
        return [global_state]

    @StateTransition()
    def gaslimit_(self, global_state: GlobalState) -> List[GlobalState]:
        global_state.mstate.stack.append(global_state.new_bitvec("block_gaslimit", 256))
        return [global_state]

    # Memory operations
    @StateTransition()
    def mload_(self, global_state: GlobalState) -> List[GlobalState]:
        state = global_state.mstate
        op0 = state.stack.pop()

        logging.debug("MLOAD[" + str(op0) + "]")

        try:
            offset = util.get_concrete_int(op0)
        except TypeError:
            logging.debug("Can't MLOAD from symbolic index")
            data = global_state.new_bitvec("mem[" + str(simplify(op0)) + "]", 256)
            state.stack.append(data)
            return [global_state]
        try:
            state.mem_extend(offset, 32)
            data = util.concrete_int_from_bytes(state.memory, offset)
        except TypeError:  # Symbolic memory
            data = Concat(state.memory[offset : offset + 32])

        logging.debug("Load from memory[" + str(offset) + "]: " + str(data))

        state.stack.append(data)
        return [global_state]

    @StateTransition()
    def mstore_(self, global_state: GlobalState) -> List[GlobalState]:
        state = global_state.mstate
        op0, value = state.stack.pop(), state.stack.pop()

        try:
            mstart = util.get_concrete_int(op0)
        except TypeError:
            logging.debug("MSTORE to symbolic index. Not supported")
            return [global_state]

        try:
            state.mem_extend(mstart, 32)
        except Exception:
            logging.debug(
                "Error extending memory, mstart = " + str(mstart) + ", size = 32"
            )

        logging.debug("MSTORE to mem[" + str(mstart) + "]: " + str(value))

        try:
            # Attempt to concretize value
            _bytes = util.concrete_int_to_bytes(value)
<<<<<<< HEAD
            assert len(_bytes) == 32
=======
>>>>>>> 1690dfc4
            state.memory[mstart : mstart + 32] = _bytes
        except:
            try:
                state.memory[mstart] = value
            except TypeError:
                logging.debug("Invalid memory access")

        return [global_state]

    @StateTransition()
    def mstore8_(self, global_state: GlobalState) -> List[GlobalState]:
        state = global_state.mstate
        op0, value = state.stack.pop(), state.stack.pop()

        try:
            offset = util.get_concrete_int(op0)
        except TypeError:
            logging.debug("MSTORE to symbolic index. Not supported")
            return [global_state]

        state.mem_extend(offset, 1)

        state.memory[offset] = value % 256
        return [global_state]

    @StateTransition()
    def sload_(self, global_state: GlobalState) -> List[GlobalState]:
        global keccak_function_manager

        state = global_state.mstate
        index = state.stack.pop()
        logging.debug("Storage access at index " + str(index))

        try:
            index = util.get_concrete_int(index)
            return self._sload_helper(global_state, index)

        except TypeError:
            if not keccak_function_manager.is_keccak(index):
                return self._sload_helper(global_state, str(index))

            storage_keys = global_state.environment.active_account.storage.keys()
            keccak_keys = list(filter(keccak_function_manager.is_keccak, storage_keys))

            results = []
            constraints = []

            for keccak_key in keccak_keys:
                key_argument = keccak_function_manager.get_argument(keccak_key)
                index_argument = keccak_function_manager.get_argument(index)
                constraints.append((keccak_key, key_argument == index_argument))

            for (keccak_key, constraint) in constraints:
                if constraint in state.constraints:
                    results += self._sload_helper(
                        global_state, keccak_key, [constraint]
                    )
            if len(results) > 0:
                return results

            for (keccak_key, constraint) in constraints:
                results += self._sload_helper(
                    copy(global_state), keccak_key, [constraint]
                )
            if len(results) > 0:
                return results

            return self._sload_helper(global_state, str(index))

    @staticmethod
    def _sload_helper(
        global_state: GlobalState, index: Union[int, ExprRef], constraints=None
    ):
        try:
            data = global_state.environment.active_account.storage[index]
        except KeyError:
            data = global_state.new_bitvec("storage_" + str(index), 256)
            global_state.environment.active_account.storage[index] = data

        if constraints is not None:
            global_state.mstate.constraints += constraints

        global_state.mstate.stack.append(data)
        return [global_state]

    @staticmethod
    def _get_constraints(keccak_keys, this_key, argument):
        global keccak_function_manager
        for keccak_key in keccak_keys:
            if keccak_key == this_key:
                continue
            keccak_argument = keccak_function_manager.get_argument(keccak_key)
            yield keccak_argument != argument

    @StateTransition()
    def sstore_(self, global_state: GlobalState) -> List[GlobalState]:
        global keccak_function_manager
        state = global_state.mstate
        index, value = state.stack.pop(), state.stack.pop()
        logging.debug("Write to storage[" + str(index) + "]")

        try:
            index = util.get_concrete_int(index)
            return self._sstore_helper(global_state, index, value)
        except TypeError:
            is_keccak = keccak_function_manager.is_keccak(index)
            if not is_keccak:
                return self._sstore_helper(global_state, str(index), value)

            storage_keys = global_state.environment.active_account.storage.keys()
            keccak_keys = filter(keccak_function_manager.is_keccak, storage_keys)

            results = []
            new = False

            for keccak_key in keccak_keys:
                key_argument = keccak_function_manager.get_argument(keccak_key)
                index_argument = keccak_function_manager.get_argument(index)

                if is_true(simplify(key_argument == index_argument)):
                    return self._sstore_helper(
                        copy(global_state),
                        keccak_key,
                        value,
                        key_argument == index_argument,
                    )

                results += self._sstore_helper(
                    copy(global_state),
                    keccak_key,
                    value,
                    key_argument == index_argument,
                )

                new = Or(new, key_argument != index_argument)

            if len(results) > 0:
                results += self._sstore_helper(
                    copy(global_state), str(index), value, new
                )
                return results

            return self._sstore_helper(global_state, str(index), value)

    @staticmethod
    def _sstore_helper(global_state, index, value, constraint=None):
        try:
            global_state.environment.active_account = deepcopy(
                global_state.environment.active_account
            )
            global_state.accounts[
                global_state.environment.active_account.address
            ] = global_state.environment.active_account

            global_state.environment.active_account.storage[index] = (
                value if not isinstance(value, ExprRef) else simplify(value)
            )
        except KeyError:
            logging.debug("Error writing to storage: Invalid index")

        if constraint is not None:
            global_state.mstate.constraints.append(constraint)

        return [global_state]

    @StateTransition(increment_pc=False)
    def jump_(self, global_state: GlobalState) -> List[GlobalState]:
        state = global_state.mstate
        disassembly = global_state.environment.code
        try:
            jump_addr = util.get_concrete_int(state.stack.pop())
        except TypeError:
            raise InvalidJumpDestination("Invalid jump argument (symbolic address)")
        except IndexError:
            raise StackUnderflowException()

        index = util.get_instruction_index(disassembly.instruction_list, jump_addr)
        if index is None:
            raise InvalidJumpDestination("JUMP to invalid address")

        op_code = disassembly.instruction_list[index]["opcode"]

        if op_code != "JUMPDEST":
            raise InvalidJumpDestination(
                "Skipping JUMP to invalid destination (not JUMPDEST): " + str(jump_addr)
            )

        new_state = copy(global_state)
        new_state.mstate.pc = index
        new_state.mstate.depth += 1

        return [new_state]

    @StateTransition(increment_pc=False)
    def jumpi_(self, global_state: GlobalState) -> List[GlobalState]:
        state = global_state.mstate
        disassembly = global_state.environment.code
        states = []

        op0, condition = state.stack.pop(), state.stack.pop()

        try:
            jump_addr = util.get_concrete_int(op0)
        except TypeError:
            logging.debug("Skipping JUMPI to invalid destination.")
            global_state.mstate.pc += 1
            return [global_state]

        # False case
        negated = (
            simplify(Not(condition)) if type(condition) == BoolRef else condition == 0
        )

        if (type(negated) == bool and negated) or (
            type(negated) == BoolRef and not is_false(negated)
        ):
            new_state = copy(global_state)
            new_state.mstate.depth += 1
            new_state.mstate.pc += 1
            new_state.mstate.constraints.append(negated)
            states.append(new_state)
        else:
            logging.debug("Pruned unreachable states.")

        # True case

        # Get jump destination
        index = util.get_instruction_index(disassembly.instruction_list, jump_addr)
        if not index:
            logging.debug("Invalid jump destination: " + str(jump_addr))
            return states

        instr = disassembly.instruction_list[index]

        condi = simplify(condition) if type(condition) == BoolRef else condition != 0
        if instr["opcode"] == "JUMPDEST":
            if (type(condi) == bool and condi) or (
                type(condi) == BoolRef and not is_false(condi)
            ):
                new_state = copy(global_state)
                new_state.mstate.pc = index
                new_state.mstate.depth += 1
                new_state.mstate.constraints.append(condi)
                states.append(new_state)
            else:
                logging.debug("Pruned unreachable states.")
        del global_state
        return states

    @StateTransition()
    def pc_(self, global_state: GlobalState) -> List[GlobalState]:
        global_state.mstate.stack.append(global_state.mstate.pc - 1)
        return [global_state]

    @StateTransition()
    def msize_(self, global_state: GlobalState) -> List[GlobalState]:
        global_state.mstate.stack.append(global_state.new_bitvec("msize", 256))
        return [global_state]

    @StateTransition()
    def gas_(self, global_state: GlobalState) -> List[GlobalState]:
        global_state.mstate.stack.append(global_state.new_bitvec("gas", 256))
        return [global_state]

    @StateTransition()
    def log_(self, global_state: GlobalState) -> List[GlobalState]:
        # TODO: implement me
        state = global_state.mstate
        dpth = int(self.op_code[3:])
        state.stack.pop(), state.stack.pop()
        [state.stack.pop() for _ in range(dpth)]
        # Not supported
        return [global_state]

    @StateTransition()
    def create_(self, global_state: GlobalState) -> List[GlobalState]:
        # TODO: implement me
        state = global_state.mstate
        state.stack.pop(), state.stack.pop(), state.stack.pop()
        # Not supported
        state.stack.append(0)
        return [global_state]

    @StateTransition()
    def return_(self, global_state: GlobalState):
        state = global_state.mstate
        offset, length = state.stack.pop(), state.stack.pop()
        return_data = [global_state.new_bitvec("return_data", 256)]
        try:
            return_data = state.memory[
                util.get_concrete_int(offset) : util.get_concrete_int(offset + length)
            ]
        except TypeError:
            logging.debug("Return with symbolic length or offset. Not supported")
        global_state.current_transaction.end(global_state, return_data)

    @StateTransition()
    def suicide_(self, global_state: GlobalState):
        target = global_state.mstate.stack.pop()

        # Often the target of the suicide instruction will be symbolic
        # If it isn't then well transfer the balance to the indicated contract
        if isinstance(target, BitVecNumRef):
            target = "0x" + hex(target.as_long())[-40:]
        if isinstance(target, str):
            try:
                global_state.world_state[
                    target
                ].balance += global_state.environment.active_account.balance
            except KeyError:
                global_state.world_state.create_account(
                    address=target,
                    balance=global_state.environment.active_account.balance,
                )

        global_state.environment.active_account.balance = 0
        global_state.environment.active_account.deleted = True

        global_state.current_transaction.end(global_state)

    @StateTransition()
    def revert_(self, global_state: GlobalState) -> None:
        state = global_state.mstate
        offset, length = state.stack.pop(), state.stack.pop()
        return_data = [global_state.new_bitvec("return_data", 256)]
        try:
            return_data = state.memory[
                util.get_concrete_int(offset) : util.get_concrete_int(offset + length)
            ]
        except TypeError:
            logging.debug("Return with symbolic length or offset. Not supported")
        global_state.current_transaction.end(
            global_state, return_data=return_data, revert=True
        )

    @StateTransition()
    def assert_fail_(self, global_state: GlobalState):
        # 0xfe: designated invalid opcode
        raise InvalidInstruction

    @StateTransition()
    def invalid_(self, global_state: GlobalState):
        raise InvalidInstruction

    @StateTransition()
    def stop_(self, global_state: GlobalState):
        global_state.current_transaction.end(global_state)

    @StateTransition()
    def call_(self, global_state: GlobalState) -> List[GlobalState]:

        instr = global_state.get_current_instruction()
        environment = global_state.environment

        try:
            callee_address, callee_account, call_data, value, call_data_type, gas, memory_out_offset, memory_out_size = get_call_parameters(
                global_state, self.dynamic_loader, True
            )
        except ValueError as e:
            logging.debug(
                "Could not determine required parameters for call, putting fresh symbol on the stack. \n{}".format(
                    e
                )
            )
            # TODO: decide what to do in this case
            global_state.mstate.stack.append(
                global_state.new_bitvec("retval_" + str(instr["address"]), 256)
            )
            return [global_state]
        global_state.mstate.stack.append(
            global_state.new_bitvec("retval_" + str(instr["address"]), 256)
        )

        if 0 < int(callee_address, 16) < 5:
            logging.info("Native contract called: " + callee_address)
            if call_data == [] and call_data_type == CalldataType.SYMBOLIC:
                logging.debug("CALL with symbolic data not supported")
                return [global_state]

            try:
                mem_out_start = helper.get_concrete_int(memory_out_offset)
                mem_out_sz = memory_out_size.as_long()
            except TypeError:
                logging.debug("CALL with symbolic start or offset not supported")
                return [global_state]

            global_state.mstate.mem_extend(mem_out_start, mem_out_sz)
            call_address_int = int(callee_address, 16)
            try:
                data = natives.native_contracts(call_address_int, call_data)
            except natives.NativeContractException:
                contract_list = ["ecerecover", "sha256", "ripemd160", "identity"]
                for i in range(mem_out_sz):
                    global_state.mstate.memory[
                        mem_out_start + i
                    ] = global_state.new_bitvec(
                        contract_list[call_address_int - 1]
                        + "("
                        + str(call_data)
                        + ")",
                        256,
                    )

                return [global_state]

            for i in range(
                min(len(data), mem_out_sz)
            ):  # If more data is used then it's chopped off
                global_state.mstate.memory[mem_out_start + i] = data[i]

            # TODO: maybe use BitVec here constrained to 1
            return [global_state]

        transaction = MessageCallTransaction(
            global_state.world_state,
            callee_account,
            BitVecVal(int(environment.active_account.address, 16), 256),
            call_data=call_data,
            gas_price=environment.gasprice,
            call_value=value,
            origin=environment.origin,
            call_data_type=call_data_type,
        )
        raise TransactionStartSignal(transaction, self.op_code)

    @StateTransition()
    def call_post(self, global_state: GlobalState) -> List[GlobalState]:
        instr = global_state.get_current_instruction()

        try:
            _, _, _, _, _, _, memory_out_offset, memory_out_size = get_call_parameters(
                global_state, self.dynamic_loader, True
            )
        except ValueError as e:
            logging.info(
                "Could not determine required parameters for call, putting fresh symbol on the stack. \n{}".format(
                    e
                )
            )
            global_state.mstate.stack.append(
                global_state.new_bitvec("retval_" + str(instr["address"]), 256)
            )
            return [global_state]

        if global_state.last_return_data is None:
            # Put return value on stack
            return_value = global_state.new_bitvec(
                "retval_" + str(instr["address"]), 256
            )
            global_state.mstate.stack.append(return_value)
            global_state.mstate.constraints.append(return_value == 0)

            return [global_state]

        try:
            memory_out_offset = (
                util.get_concrete_int(memory_out_offset)
                if isinstance(memory_out_offset, ExprRef)
                else memory_out_offset
            )
            memory_out_size = (
                util.get_concrete_int(memory_out_size)
                if isinstance(memory_out_size, ExprRef)
                else memory_out_size
            )
        except TypeError:
            global_state.mstate.stack.append(
                global_state.new_bitvec("retval_" + str(instr["address"]), 256)
            )
            return [global_state]

        # Copy memory
        global_state.mstate.mem_extend(
            memory_out_offset, min(memory_out_size, len(global_state.last_return_data))
        )
        for i in range(min(memory_out_size, len(global_state.last_return_data))):
            global_state.mstate.memory[
                i + memory_out_offset
            ] = global_state.last_return_data[i]

        # Put return value on stack
        return_value = global_state.new_bitvec("retval_" + str(instr["address"]), 256)
        global_state.mstate.stack.append(return_value)
        global_state.mstate.constraints.append(return_value == 1)

        return [global_state]

    @StateTransition()
    def callcode_(self, global_state: GlobalState) -> List[GlobalState]:
        instr = global_state.get_current_instruction()
        environment = global_state.environment

        try:
            callee_address, callee_account, call_data, value, call_data_type, gas, _, _ = get_call_parameters(
                global_state, self.dynamic_loader, True
            )
        except ValueError as e:
            logging.info(
                "Could not determine required parameters for call, putting fresh symbol on the stack. \n{}".format(
                    e
                )
            )
            global_state.mstate.stack.append(
                global_state.new_bitvec("retval_" + str(instr["address"]), 256)
            )
            return [global_state]

        transaction = MessageCallTransaction(
            global_state.world_state,
            environment.active_account,
            environment.address,
            call_data=call_data,
            gas_price=environment.gasprice,
            call_value=value,
            origin=environment.origin,
            call_data_type=call_data_type,
            code=callee_account.code,
        )
        raise TransactionStartSignal(transaction, self.op_code)

    @StateTransition()
    def callcode_post(self, global_state: GlobalState) -> List[GlobalState]:
        instr = global_state.get_current_instruction()

        try:
            _, _, _, _, _, _, memory_out_offset, memory_out_size = get_call_parameters(
                global_state, self.dynamic_loader, True
            )
        except ValueError as e:
            logging.info(
                "Could not determine required parameters for call, putting fresh symbol on the stack. \n{}".format(
                    e
                )
            )
            global_state.mstate.stack.append(
                global_state.new_bitvec("retval_" + str(instr["address"]), 256)
            )
            return [global_state]

        if global_state.last_return_data is None:
            # Put return value on stack
            return_value = global_state.new_bitvec(
                "retval_" + str(instr["address"]), 256
            )
            global_state.mstate.stack.append(return_value)
            global_state.mstate.constraints.append(return_value == 0)

            return [global_state]

        try:
            memory_out_offset = (
                util.get_concrete_int(memory_out_offset)
                if isinstance(memory_out_offset, ExprRef)
                else memory_out_offset
            )
            memory_out_size = (
                util.get_concrete_int(memory_out_size)
                if isinstance(memory_out_size, ExprRef)
                else memory_out_size
            )
        except TypeError:
            global_state.mstate.stack.append(
                global_state.new_bitvec("retval_" + str(instr["address"]), 256)
            )
            return [global_state]

        # Copy memory
        global_state.mstate.mem_extend(
            memory_out_offset, min(memory_out_size, len(global_state.last_return_data))
        )
        for i in range(min(memory_out_size, len(global_state.last_return_data))):
            global_state.mstate.memory[
                i + memory_out_offset
            ] = global_state.last_return_data[i]

        # Put return value on stack
        return_value = global_state.new_bitvec("retval_" + str(instr["address"]), 256)
        global_state.mstate.stack.append(return_value)
        global_state.mstate.constraints.append(return_value == 1)

        return [global_state]

    @StateTransition()
    def delegatecall_(self, global_state: GlobalState) -> List[GlobalState]:
        instr = global_state.get_current_instruction()
        environment = global_state.environment

        try:
            callee_address, callee_account, call_data, _, call_data_type, gas, _, _ = get_call_parameters(
                global_state, self.dynamic_loader
            )
        except ValueError as e:
            logging.info(
                "Could not determine required parameters for call, putting fresh symbol on the stack. \n{}".format(
                    e
                )
            )
            global_state.mstate.stack.append(
                global_state.new_bitvec("retval_" + str(instr["address"]), 256)
            )
            return [global_state]

        transaction = MessageCallTransaction(
            global_state.world_state,
            environment.active_account,
            environment.sender,
            call_data,
            gas_price=environment.gasprice,
            call_value=environment.callvalue,
            origin=environment.origin,
            call_data_type=call_data_type,
            code=callee_account.code,
        )
        raise TransactionStartSignal(transaction, self.op_code)

    @StateTransition()
    def delegatecall_post(self, global_state: GlobalState) -> List[GlobalState]:
        instr = global_state.get_current_instruction()

        try:
            _, _, _, _, _, _, memory_out_offset, memory_out_size = get_call_parameters(
                global_state, self.dynamic_loader
            )
        except ValueError as e:
            logging.info(
                "Could not determine required parameters for call, putting fresh symbol on the stack. \n{}".format(
                    e
                )
            )
            global_state.mstate.stack.append(
                global_state.new_bitvec("retval_" + str(instr["address"]), 256)
            )
            return [global_state]

        if global_state.last_return_data is None:
            # Put return value on stack
            return_value = global_state.new_bitvec(
                "retval_" + str(instr["address"]), 256
            )
            global_state.mstate.stack.append(return_value)
            global_state.mstate.constraints.append(return_value == 0)

            return [global_state]

        try:
            memory_out_offset = (
                util.get_concrete_int(memory_out_offset)
                if isinstance(memory_out_offset, ExprRef)
                else memory_out_offset
            )
            memory_out_size = (
                util.get_concrete_int(memory_out_size)
                if isinstance(memory_out_size, ExprRef)
                else memory_out_size
            )
        except TypeError:
            global_state.mstate.stack.append(
                global_state.new_bitvec("retval_" + str(instr["address"]), 256)
            )
            return [global_state]

            # Copy memory
        global_state.mstate.mem_extend(
            memory_out_offset, min(memory_out_size, len(global_state.last_return_data))
        )
        for i in range(min(memory_out_size, len(global_state.last_return_data))):
            global_state.mstate.memory[
                i + memory_out_offset
            ] = global_state.last_return_data[i]

        # Put return value on stack
        return_value = global_state.new_bitvec("retval_" + str(instr["address"]), 256)
        global_state.mstate.stack.append(return_value)
        global_state.mstate.constraints.append(return_value == 1)

        return [global_state]

    @StateTransition()
    def staticcall_(self, global_state: GlobalState) -> List[GlobalState]:
        # TODO: implement me
        instr = global_state.get_current_instruction()
        global_state.mstate.stack.append(
            global_state.new_bitvec("retval_" + str(instr["address"]), 256)
        )
        return [global_state]<|MERGE_RESOLUTION|>--- conflicted
+++ resolved
@@ -792,7 +792,8 @@
             state.mem_extend(offset, 32)
             data = util.concrete_int_from_bytes(state.memory, offset)
         except TypeError:  # Symbolic memory
-            data = Concat(state.memory[offset : offset + 32])
+            # TODO: Handle this properly
+            data = state.memory[offset]
 
         logging.debug("Load from memory[" + str(offset) + "]: " + str(data))
 
@@ -822,10 +823,7 @@
         try:
             # Attempt to concretize value
             _bytes = util.concrete_int_to_bytes(value)
-<<<<<<< HEAD
             assert len(_bytes) == 32
-=======
->>>>>>> 1690dfc4
             state.memory[mstart : mstart + 32] = _bytes
         except:
             try:
