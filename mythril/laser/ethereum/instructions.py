import binascii
import logging
from copy import copy, deepcopy

from ethereum import utils
from z3 import Extract, UDiv, simplify, Concat, ULT, UGT, BitVecNumRef, Not, \
    is_false, is_expr, ExprRef, URem, SRem, BitVec, Solver, is_true, BitVecVal, If, BoolRef, Or

import mythril.laser.ethereum.util as helper
from mythril.laser.ethereum import util
from mythril.laser.ethereum.call import get_call_parameters
from mythril.laser.ethereum.state import GlobalState, CalldataType
import mythril.laser.ethereum.natives as natives
from mythril.laser.ethereum.transaction import MessageCallTransaction, TransactionStartSignal, \
    ContractCreationTransaction
from mythril.laser.ethereum.exceptions import VmException, StackUnderflowException
from mythril.laser.ethereum.keccak import KeccakFunctionManager

TT256 = 2 ** 256
TT256M1 = 2 ** 256 - 1

keccak_function_manager = KeccakFunctionManager()


class StateTransition(object):
    """Decorator that handles global state copy and original return.

    This decorator calls the decorated instruction mutator function on a copy of the state that
    is passed to it. After the call, the resulting new states' program counter is automatically
    incremented if `increment_pc=True`.
    """

    def __init__(self, increment_pc=True):
        self.increment_pc = increment_pc

    @staticmethod
    def call_on_state_copy(func, func_obj, state):
        global_state_copy = copy(state)
        return func(func_obj, global_state_copy)

    def increment_states_pc(self, states):
        if self.increment_pc:
            for state in states:
                state.mstate.pc += 1
        return states

    def __call__(self, func):
        def wrapper(func_obj, global_state):
            new_global_states = self.call_on_state_copy(
                func,
                func_obj,
                global_state
            )
            return self.increment_states_pc(new_global_states)
        return wrapper


class Instruction:
    """
    Instruction class is used to mutate a state according to the current instruction
    """

    def __init__(self, op_code, dynamic_loader):
        self.dynamic_loader = dynamic_loader
        self.op_code = op_code

    def evaluate(self, global_state, post=False):
        """ Performs the mutation for this instruction """
        # Generalize some ops
        logging.debug("Evaluating {}".format(self.op_code))
        op = self.op_code.lower()
        if self.op_code.startswith("PUSH"):
            op = "push"
        elif self.op_code.startswith("DUP"):
            op = "dup"
        elif self.op_code.startswith("SWAP"):
            op = "swap"
        elif self.op_code.startswith("LOG"):
            op = "log"

        instruction_mutator = getattr(self, op + '_', None) if not post else getattr(self, op + '_' + 'post', None)

        if instruction_mutator is None:
            raise NotImplementedError

        return instruction_mutator(global_state)

    @StateTransition()
    def jumpdest_(self, global_state):
        return [global_state]

    @StateTransition()
    def push_(self, global_state):
        push_instruction = global_state.get_current_instruction()
        push_value = push_instruction['argument'][2:]

        try:
            length_of_value = 2*int(push_instruction['opcode'][4:])
        except ValueError:
            raise VmException('Invalid Push instruction')

        push_value += "0" * max(length_of_value - len(push_value), 0)
        global_state.mstate.stack.append(BitVecVal(int(push_value, 16), 256))
        return [global_state]

    @StateTransition()
    def dup_(self, global_state):
        value = int(global_state.get_current_instruction()['opcode'][3:], 10)
        try:
            global_state.mstate.stack.append(global_state.mstate.stack[-value])
        except IndexError:
            raise VmException('Trying to duplicate out of bounds stack elements')
        return [global_state]

    @StateTransition()
    def swap_(self, global_state):
        depth = int(self.op_code[4:])
        try:
            stack = global_state.mstate.stack
            stack[-depth - 1], stack[-1] = stack[-1], stack[-depth - 1]
        except IndexError:
            raise StackUnderflowException
        return [global_state]

    @StateTransition()
    def pop_(self, global_state):
        try:
            global_state.mstate.stack.pop()
        except IndexError:
            raise StackUnderflowException
        return [global_state]

    @StateTransition()
    def and_(self, global_state):
        try:
            stack = global_state.mstate.stack
            op1, op2 = stack.pop(), stack.pop()
            if type(op1) == BoolRef:
                op1 = If(op1, BitVecVal(1, 256), BitVecVal(0, 256))
            if type(op2) == BoolRef:
                op2 = If(op2, BitVecVal(1, 256), BitVecVal(0, 256))

            stack.append(op1 & op2)
        except IndexError:
            raise StackUnderflowException
        return [global_state]

    @StateTransition()
    def or_(self, global_state):
        stack = global_state.mstate.stack
        try:
            op1, op2 = stack.pop(), stack.pop()

            if type(op1) == BoolRef:
                op1 = If(op1, BitVecVal(1, 256), BitVecVal(0, 256))

            if type(op2) == BoolRef:
                op2 = If(op2, BitVecVal(1, 256), BitVecVal(0, 256))

            stack.append(op1 | op2)
        except IndexError:  # Stack underflow
            raise StackUnderflowException
        return [global_state]

    @StateTransition()
    def xor_(self, global_state):
        mstate = global_state.mstate
        mstate.stack.append(mstate.stack.pop() ^ mstate.stack.pop())
        return [global_state]

    @StateTransition()
    def not_(self, global_state: GlobalState):
        mstate = global_state.mstate
        mstate.stack.append(TT256M1 - mstate.stack.pop())
        return [global_state]

    @StateTransition()
    def byte_(self, global_state):
        mstate = global_state.mstate
        op0, op1 = mstate.stack.pop(), mstate.stack.pop()
        if not isinstance(op1, ExprRef):
            op1 = BitVecVal(op1, 256)
        try:
            index = util.get_concrete_int(op0)
            offset = (31 - index) * 8
            if offset >= 0:
                result = simplify(Concat(BitVecVal(0, 248), Extract(offset + 7, offset, op1)))
            else:
                result = 0
        except AttributeError:
            logging.debug("BYTE: Unsupported symbolic byte offset")
            result = global_state.new_bitvec(str(simplify(op1)) + "[" + str(simplify(op0)) + "]", 256)

        mstate.stack.append(result)
        return [global_state]

    # Arithmetic
    @StateTransition()
    def add_(self, global_state):
        global_state.mstate.stack.append(
            (helper.pop_bitvec(global_state.mstate) + helper.pop_bitvec(global_state.mstate)))
        return [global_state]

    @StateTransition()
    def sub_(self, global_state):
        global_state.mstate.stack.append(
            (helper.pop_bitvec(global_state.mstate) - helper.pop_bitvec(global_state.mstate)))
        return [global_state]

    @StateTransition()
    def mul_(self, global_state):
        global_state.mstate.stack.append(
            (helper.pop_bitvec(global_state.mstate) * helper.pop_bitvec(global_state.mstate)))
        return [global_state]

    @StateTransition()
    def div_(self, global_state):
        op0, op1 = util.pop_bitvec(global_state.mstate), util.pop_bitvec(global_state.mstate)
        if op1 == 0:
            global_state.mstate.stack.append(BitVecVal(0, 256))
        else:
            global_state.mstate.stack.append(UDiv(op0, op1))
        return [global_state]

    @StateTransition()
    def sdiv_(self, global_state):
        s0, s1 = util.pop_bitvec(global_state.mstate), util.pop_bitvec(global_state.mstate)
        if s1 == 0:
            global_state.mstate.stack.append(BitVecVal(0, 256))
        else:
            global_state.mstate.stack.append(s0 / s1)
        return [global_state]

    @StateTransition()
    def mod_(self, global_state):
        s0, s1 = util.pop_bitvec(global_state.mstate), util.pop_bitvec(global_state.mstate)
        global_state.mstate.stack.append(0 if s1 == 0 else URem(s0, s1))
        return [global_state]

    @StateTransition()
    def smod_(self, global_state):
        s0, s1 = util.pop_bitvec(global_state.mstate), util.pop_bitvec(global_state.mstate)
        global_state.mstate.stack.append(0 if s1 == 0 else SRem(s0, s1))
        return [global_state]

    @StateTransition()
    def addmod_(self, global_state):
        s0, s1, s2 = util.pop_bitvec(global_state.mstate), util.pop_bitvec(global_state.mstate), util.pop_bitvec(
            global_state.mstate)
        global_state.mstate.stack.append(URem(URem(s0, s2) + URem(s1, s2), s2))
        return [global_state]

    @StateTransition()
    def mulmod_(self, global_state):
        s0, s1, s2 = util.pop_bitvec(global_state.mstate), util.pop_bitvec(global_state.mstate), util.pop_bitvec(
            global_state.mstate)
        global_state.mstate.stack.append(URem(URem(s0, s2) * URem(s1, s2), s2))
        return [global_state]

    @StateTransition()
    def exp_(self, global_state):
        state = global_state.mstate

        base, exponent = util.pop_bitvec(state), util.pop_bitvec(state)
        if (type(base) != BitVecNumRef) or (type(exponent) != BitVecNumRef):
            state.stack.append(global_state.new_bitvec("(" + str(simplify(base)) + ")**(" + str(simplify(exponent)) + ")", 256))
        else:
            state.stack.append(pow(base.as_long(), exponent.as_long(), 2**256))

        return [global_state]

    @StateTransition()
    def signextend_(self, global_state):
        state = global_state.mstate
        s0, s1 = state.stack.pop(), state.stack.pop()

        try:
            s0 = util.get_concrete_int(s0)
            s1 = util.get_concrete_int(s1)

            if s0 <= 31:
                testbit = s0 * 8 + 7
                if s1 & (1 << testbit):
                    state.stack.append(s1 | (TT256 - (1 << testbit)))
                else:
                    state.stack.append(s1 & ((1 << testbit) - 1))
            else:
                state.stack.append(s1)
            # TODO: broad exception handler
        except:
            return []

        return [global_state]

    # Comparisons
    @StateTransition()
    def lt_(self, global_state):
        state = global_state.mstate
        exp = ULT(util.pop_bitvec(state), util.pop_bitvec(state))
        state.stack.append(exp)
        return [global_state]

    @StateTransition()
    def gt_(self, global_state):
        state = global_state.mstate
        exp = UGT(util.pop_bitvec(state), util.pop_bitvec(state))
        state.stack.append(exp)
        return [global_state]

    @StateTransition()
    def slt_(self, global_state):
        state = global_state.mstate
        exp = util.pop_bitvec(state) < util.pop_bitvec(state)
        state.stack.append(exp)
        return [global_state]

    @StateTransition()
    def sgt_(self, global_state):
        state = global_state.mstate

        exp = util.pop_bitvec(state) > util.pop_bitvec(state)
        state.stack.append(exp)
        return [global_state]

    @StateTransition()
    def eq_(self, global_state):
        state = global_state.mstate

        op1 = state.stack.pop()
        op2 = state.stack.pop()

        if type(op1) == BoolRef:
            op1 = If(op1, BitVecVal(1, 256), BitVecVal(0, 256))

        if type(op2) == BoolRef:
            op2 = If(op2, BitVecVal(1, 256), BitVecVal(0, 256))

        exp = op1 == op2

        state.stack.append(exp)
        return [global_state]

    @StateTransition()
    def iszero_(self, global_state):
        state = global_state.mstate

        val = state.stack.pop()
        exp = val == False if type(val) == BoolRef else val == 0
        state.stack.append(exp)

        return [global_state]

    # Call data
    @StateTransition()
    def callvalue_(self, global_state):
        state = global_state.mstate
        environment = global_state.environment
        state.stack.append(environment.callvalue)

        return [global_state]

    @StateTransition()
    def calldataload_(self, global_state):
        state = global_state.mstate
        environment = global_state.environment
        op0 = state.stack.pop()

        try:
            offset = util.get_concrete_int(simplify(op0))
            b = environment.calldata[offset]
        except AttributeError:
            logging.debug("CALLDATALOAD: Unsupported symbolic index")
            state.stack.append(global_state.new_bitvec(
                "calldata_" + str(environment.active_account.contract_name) + "[" + str(simplify(op0)) + "]", 256))
            return [global_state]
        except IndexError:
            logging.debug("Calldata not set, using symbolic variable instead")
            state.stack.append(global_state.new_bitvec(
                "calldata_" + str(environment.active_account.contract_name) + "[" + str(simplify(op0)) + "]", 256))
            return [global_state]

        if type(b) == int:
            val = b''

            try:
                for i in range(offset, offset + 32):
                    val += environment.calldata[i].to_bytes(1, byteorder='big')

                logging.debug("Final value: " + str(int.from_bytes(val, byteorder='big')))
                state.stack.append(BitVecVal(int.from_bytes(val, byteorder='big'), 256))
            # FIXME: broad exception catch
            except:
                state.stack.append(global_state.new_bitvec(
                    "calldata_" + str(environment.active_account.contract_name) + "[" + str(simplify(op0)) + "]", 256))
        else:
            # symbolic variable
            state.stack.append(global_state.new_bitvec(
                "calldata_" + str(environment.active_account.contract_name) + "[" + str(simplify(op0)) + "]", 256))

        return [global_state]

    @StateTransition()
    def calldatasize_(self, global_state):
        state = global_state.mstate
        environment = global_state.environment
        if environment.calldata_type == CalldataType.SYMBOLIC:
            state.stack.append(global_state.new_bitvec("calldatasize_" + environment.active_account.contract_name, 256))
        else:
            state.stack.append(BitVecVal(len(environment.calldata), 256))
        return [global_state]

    @StateTransition()
    def calldatacopy_(self, global_state):
        state = global_state.mstate
        environment = global_state.environment
        op0, op1, op2 = state.stack.pop(), state.stack.pop(), state.stack.pop()

        try:
            mstart = util.get_concrete_int(op0)
            # FIXME: broad exception catch
        except:
            logging.debug("Unsupported symbolic memory offset in CALLDATACOPY")
            return [global_state]

        dstart_sym = False
        try:
            dstart = util.get_concrete_int(op1)
            # FIXME: broad exception catch
        except:
            logging.debug("Unsupported symbolic calldata offset in CALLDATACOPY")
            dstart = simplify(op1)
            dstart_sym = True

        size_sym = False
        try:
            size = util.get_concrete_int(op2)
            # FIXME: broad exception catch
        except:
            logging.debug("Unsupported symbolic size in CALLDATACOPY")
            size = simplify(op2)
            size_sym = True

        if dstart_sym or size_sym:
            state.mem_extend(mstart, 1)
            state.memory[mstart] = global_state.new_bitvec(
                "calldata_" + str(environment.active_account.contract_name) + "[" + str(dstart) + ": + " + str(
                    size) + "]", 256)
            return [global_state]

        if size > 0:
            try:
                state.mem_extend(mstart, size)
            # FIXME: broad exception catch
            except:
                logging.debug("Memory allocation error: mstart = " + str(mstart) + ", size = " + str(size))
                state.mem_extend(mstart, 1)
                state.memory[mstart] = global_state.new_bitvec(
                    "calldata_" + str(environment.active_account.contract_name) + "[" + str(dstart) + ": + " + str(
                        size) + "]", 256)
                return [global_state]

            try:
                i_data = environment.calldata[dstart]

                for i in range(mstart, mstart + size):
                    state.memory[i] = environment.calldata[i_data]
                    i_data += 1
            except:
                logging.debug("Exception copying calldata to memory")

                state.memory[mstart] = global_state.new_bitvec(
                    "calldata_" + str(environment.active_account.contract_name) + "[" + str(dstart) + ": + " + str(
                        size) + "]", 256)
        return [global_state]

    # Environment
    @StateTransition()
    def address_(self, global_state):
        state = global_state.mstate
        environment = global_state.environment
        state.stack.append(environment.address)
        return [global_state]

    @StateTransition()
    def balance_(self, global_state):
        state = global_state.mstate
        address = state.stack.pop()
        state.stack.append(global_state.new_bitvec("balance_at_" + str(address), 256))
        return [global_state]

    @StateTransition()
    def origin_(self, global_state):
        state = global_state.mstate
        environment = global_state.environment
        state.stack.append(environment.origin)
        return [global_state]

    @StateTransition()
    def caller_(self, global_state):
        state = global_state.mstate
        environment = global_state.environment
        state.stack.append(environment.sender)
        return [global_state]

    @StateTransition()
    def codesize_(self, global_state):
        state = global_state.mstate
        environment = global_state.environment
        disassembly = environment.code
        state.stack.append(len(disassembly.bytecode) // 2)
        return [global_state]

    @StateTransition()
    def sha3_(self, global_state):
        global keccak_function_manager

        state = global_state.mstate
        environment = global_state.environment
        op0, op1 = state.stack.pop(), state.stack.pop()

        try:
            index, length = util.get_concrete_int(op0), util.get_concrete_int(op1)
        # FIXME: broad exception catch
        except:
            # Can't access symbolic memory offsets
            if is_expr(op0):
                op0 = simplify(op0)
            state.stack.append(BitVec("KECCAC_mem[" + str(op0) + "]", 256))
            return [global_state]

        try:
            state.mem_extend(index, length)
            data = b''.join([util.get_concrete_int(i).to_bytes(1, byteorder='big')
                             for i in state.memory[index: index + length]])

        except AttributeError:
            argument = str(state.memory[index]).replace(" ", "_")

            result = BitVec("KECCAC[{}]".format(argument), 256)
            keccak_function_manager.add_keccak(result, state.memory[index])
            state.stack.append(result)
            return [global_state]

        keccak = utils.sha3(utils.bytearray_to_bytestr(data))
        logging.debug("Computed SHA3 Hash: " + str(binascii.hexlify(keccak)))

        state.stack.append(BitVecVal(util.concrete_int_from_bytes(keccak, 0), 256))
        return [global_state]

    @StateTransition()
    def gasprice_(self, global_state):
        global_state.mstate.stack.append(global_state.new_bitvec("gasprice", 256))
        return [global_state]

    @StateTransition()
    def codecopy_(self, global_state):
        memory_offset, code_offset, size = global_state.mstate.stack.pop(), global_state.mstate.stack.pop(), global_state.mstate.stack.pop()

        try:
            concrete_memory_offset = helper.get_concrete_int(memory_offset)
        except AttributeError:
            logging.debug("Unsupported symbolic memory offset in CODECOPY")
            return [global_state]

        try:
            concrete_size = helper.get_concrete_int(size)
            global_state.mstate.mem_extend(concrete_memory_offset, concrete_size)
        except:
            # except both attribute error and Exception
            global_state.mstate.mem_extend(concrete_memory_offset, 1)
            global_state.mstate.memory[concrete_memory_offset] = \
                global_state.new_bitvec("code({})".format(global_state.environment.active_account.contract_name), 256)
            return [global_state]

        try:
            concrete_code_offset = helper.get_concrete_int(code_offset)
        except AttributeError:
            logging.debug("Unsupported symbolic code offset in CODECOPY")
            global_state.mstate.mem_extend(concrete_memory_offset, concrete_size)
            for i in range(concrete_size):
                global_state.mstate.memory[concrete_memory_offset + i] = \
                    global_state.new_bitvec("code({})".format(global_state.environment.active_account.contract_name), 256)
            return [global_state]

        bytecode = global_state.environment.code.bytecode

        if concrete_size == 0 and isinstance(global_state.current_transaction, ContractCreationTransaction):
            if concrete_code_offset >= len(global_state.environment.code.bytecode) // 2:
                global_state.mstate.mem_extend(concrete_memory_offset, 1)
                global_state.mstate.memory[concrete_memory_offset] = \
                    global_state.new_bitvec("code({})".format(global_state.environment.active_account.contract_name), 256)
                return [global_state]

        for i in range(concrete_size):
            if 2 * (concrete_code_offset + i + 1) <= len(bytecode):
                global_state.mstate.memory[concrete_memory_offset + i] =\
                    int(bytecode[2*(concrete_code_offset + i): 2*(concrete_code_offset + i + 1)], 16)
            else:
                global_state.mstate.memory[concrete_memory_offset + i] = \
                    global_state.new_bitvec("code({})".format(global_state.environment.active_account.contract_name), 256)

        return [global_state]

    @StateTransition()
    def extcodesize_(self, global_state):
        state = global_state.mstate
        addr = state.stack.pop()
        environment = global_state.environment
        try:
            addr = hex(helper.get_concrete_int(addr))
        except AttributeError:
            logging.info("unsupported symbolic address for EXTCODESIZE")
            state.stack.append(global_state.new_bitvec("extcodesize_" + str(addr), 256))
            return [global_state]

        try:
            code = self.dynamic_loader.dynld(environment.active_account.address, addr)
        except Exception as e:
            logging.info("error accessing contract storage due to: " + str(e))
            state.stack.append(global_state.new_bitvec("extcodesize_" + str(addr), 256))
            return [global_state]

        if code is None:
            state.stack.append(0)
        else:
            state.stack.append(len(code.bytecode) // 2)

        return [global_state]

    @StateTransition()
    def extcodecopy_(self, global_state):
        # FIXME: not implemented
        state = global_state.mstate
        addr = state.stack.pop()
        start, s2, size = state.stack.pop(), state.stack.pop(), state.stack.pop()
        return [global_state]

    @StateTransition()
    def returndatasize_(self, global_state):
        global_state.mstate.stack.append(global_state.new_bitvec("returndatasize", 256))
        return [global_state]

    @StateTransition()
    def blockhash_(self, global_state):
        state = global_state.mstate
        blocknumber = state.stack.pop()
        state.stack.append(global_state.new_bitvec("blockhash_block_" + str(blocknumber), 256))
        return [global_state]

    @StateTransition()
    def coinbase_(self, global_state):
        global_state.mstate.stack.append(global_state.new_bitvec("coinbase", 256))
        return [global_state]

    @StateTransition()
    def timestamp_(self, global_state):
        global_state.mstate.stack.append(global_state.new_bitvec("timestamp", 256))
        return [global_state]

    @StateTransition()
    def number_(self, global_state):
        global_state.mstate.stack.append(global_state.new_bitvec("block_number", 256))
        return [global_state]

    @StateTransition()
    def difficulty_(self, global_state):
        global_state.mstate.stack.append(global_state.new_bitvec("block_difficulty", 256))
        return [global_state]

    @StateTransition()
    def gaslimit_(self, global_state):
        global_state.mstate.stack.append(global_state.new_bitvec("block_gaslimit", 256))
        return [global_state]

    # Memory operations
    @StateTransition()
    def mload_(self, global_state):
        state = global_state.mstate
        op0 = state.stack.pop()

        logging.debug("MLOAD[" + str(op0) + "]")

        try:
            offset = util.get_concrete_int(op0)
        except AttributeError:
            logging.debug("Can't MLOAD from symbolic index")
            data = global_state.new_bitvec("mem[" + str(simplify(op0)) + "]", 256)
            state.stack.append(data)
            return [global_state]

        try:
            data = util.concrete_int_from_bytes(state.memory, offset)
        except IndexError:  # Memory slot not allocated
            data = global_state.new_bitvec("mem[" + str(offset) + "]", 256)
        except TypeError:  # Symbolic memory
            data = state.memory[offset]

        logging.debug("Load from memory[" + str(offset) + "]: " + str(data))

        state.stack.append(data)
        return [global_state]

    @StateTransition()
    def mstore_(self, global_state):
        state = global_state.mstate
        try:
            op0, value = state.stack.pop(), state.stack.pop()
        except IndexError:
            raise VmException('Stack underflow exception')

        try:
            mstart = util.get_concrete_int(op0)
        except AttributeError:
            logging.debug("MSTORE to symbolic index. Not supported")
            return [global_state]

        try:
            state.mem_extend(mstart, 32)
        except Exception:
            logging.debug("Error extending memory, mstart = " + str(mstart) + ", size = 32")

        logging.debug("MSTORE to mem[" + str(mstart) + "]: " + str(value))

        try:
            # Attempt to concretize value
            _bytes = util.concrete_int_to_bytes(value)

            i = 0

            for b in _bytes:
                state.memory[mstart + i] = _bytes[i]
                i += 1
        except:
            try:
                state.memory[mstart] = value
            except:
                logging.debug("Invalid memory access")

        return [global_state]

    @StateTransition()
    def mstore8_(self, global_state):
        state = global_state.mstate
        op0, value = state.stack.pop(), state.stack.pop()

        try:
            offset = util.get_concrete_int(op0)
        except AttributeError:
            logging.debug("MSTORE to symbolic index. Not supported")
            return [global_state]

        state.mem_extend(offset, 1)

        state.memory[offset] = value % 256
        return [global_state]

    @StateTransition()
    def sload_(self, global_state):
        global keccak_function_manager
        
        state = global_state.mstate
        index = state.stack.pop()
        logging.debug("Storage access at index " + str(index))

        try:
            index = util.get_concrete_int(index)
            return self._sload_helper(global_state, index)

        except AttributeError:
            if not keccak_function_manager.is_keccak(index):
                return self._sload_helper(global_state, str(index))

            storage_keys = global_state.environment.active_account.storage.keys()
            keccak_keys = list(filter(keccak_function_manager.is_keccak, storage_keys))

            results = []
            constraints = []

            for keccak_key in keccak_keys:
                key_argument = keccak_function_manager.get_argument(keccak_key)
                index_argument = keccak_function_manager.get_argument(index)
                constraints.append((keccak_key, key_argument == index_argument))

            for (keccak_key, constraint) in constraints:
                if constraint in state.constraints:
                    results += self._sload_helper(global_state, keccak_key, [constraint])
            if len(results) > 0:
                return results

            for (keccak_key, constraint) in constraints:
                results += self._sload_helper(copy(global_state), keccak_key, [constraint])
            if len(results) > 0:
                return results
            
            return self._sload_helper(global_state, str(index))

    def _sload_helper(self, global_state, index, constraints=None):
        try:
            data = global_state.environment.active_account.storage[index]
        except KeyError:
            data = global_state.new_bitvec("storage_" + str(index), 256)
            global_state.environment.active_account.storage[index] = data

        if constraints is not None:
            global_state.mstate.constraints += constraints

        global_state.mstate.stack.append(data)
        return [global_state]


    def _get_constraints(self, keccak_keys, this_key, argument):
        global keccak_function_manager
        for keccak_key in keccak_keys:
            if keccak_key == this_key:
                continue
            keccak_argument = keccak_function_manager.get_argument(keccak_key)
            yield keccak_argument != argument

    @StateTransition()
    def sstore_(self, global_state):
        global keccak_function_manager
        state = global_state.mstate
        index, value = state.stack.pop(), state.stack.pop()

        logging.debug("Write to storage[" + str(index) + "]")

        try:
            index = util.get_concrete_int(index)
            return self._sstore_helper(global_state, index, value)
        except AttributeError:
            is_keccak = keccak_function_manager.is_keccak(index)
            if not is_keccak:
                return self._sstore_helper(global_state, str(index), value)

            storage_keys = global_state.environment.active_account.storage.keys()
            keccak_keys = filter(keccak_function_manager.is_keccak, storage_keys)

            solver = Solver()
            solver.set(timeout=1000)

            results = []
            new = False

            for keccak_key in keccak_keys:
                key_argument = keccak_function_manager.get_argument(keccak_key)
                index_argument = keccak_function_manager.get_argument(index)

                if is_true(key_argument == index_argument):
                    return self._sstore_helper(copy(global_state), keccak_key, value, key_argument == index_argument)

                results += self._sstore_helper(copy(global_state), keccak_key, value, key_argument == index_argument)

                new = Or(new, key_argument != index_argument)

            if len(results) > 0:
                results += self._sstore_helper(copy(global_state), str(index), value, new)
                return results

            return self._sstore_helper(global_state, str(index), value)

    def _sstore_helper(self, global_state, index, value, constraint=None):
        try:
            global_state.environment.active_account = deepcopy(global_state.environment.active_account)
            global_state.accounts[
                global_state.environment.active_account.address] = global_state.environment.active_account

            global_state.environment.active_account.storage[index] =\
                value if not isinstance(value, ExprRef) else simplify(value)
        except KeyError:
            logging.debug("Error writing to storage: Invalid index")

        if constraint is not None:
            global_state.mstate.constraints.append(constraint)

        return [global_state]

    @StateTransition(increment_pc=False)
    def jump_(self, global_state):
        state = global_state.mstate
        disassembly = global_state.environment.code
        try:
            jump_addr = util.get_concrete_int(state.stack.pop())
        except AttributeError:
            logging.debug("Invalid jump argument (symbolic address)")
            return []
        except IndexError:  # Stack Underflow
            return []

        index = util.get_instruction_index(disassembly.instruction_list, jump_addr)
        if index is None:
            logging.debug("JUMP to invalid address")
            return []

        op_code = disassembly.instruction_list[index]['opcode']

        if op_code != "JUMPDEST":
            logging.debug("Skipping JUMP to invalid destination (not JUMPDEST): " + str(jump_addr))
            return []

        new_state = copy(global_state)
        new_state.mstate.pc = index
        new_state.mstate.depth += 1

        return [new_state]

    @StateTransition(increment_pc=False)
    def jumpi_(self, global_state):
        state = global_state.mstate
        disassembly = global_state.environment.code
        states = []

        op0, condition = state.stack.pop(), state.stack.pop()

        try:
            jump_addr = util.get_concrete_int(op0)
            # FIXME: to broad exception handler
        except:
            logging.debug("Skipping JUMPI to invalid destination.")
            global_state.mstate.pc += 1
            return [global_state]

        # False case
        negated = simplify(Not(condition)) if type(condition) == BoolRef else condition == 0

        if (type(negated) == bool and negated) or (type(negated) == BoolRef and not is_false(negated)):
            new_state = copy(global_state)
            new_state.mstate.depth += 1
            new_state.mstate.pc += 1
            new_state.mstate.constraints.append(negated)
            states.append(new_state)
        else:
            logging.debug("Pruned unreachable states.")

        # True case

        # Get jump destination
        index = util.get_instruction_index(disassembly.instruction_list, jump_addr)
        if not index:
            logging.debug("Invalid jump destination: " + str(jump_addr))
            return states

        instr = disassembly.instruction_list[index]

        condi = simplify(condition) if type(condition) == BoolRef else condition != 0
        if instr['opcode'] == "JUMPDEST":
            if (type(condi) == bool and condi) or (type(condi) == BoolRef and not is_false(condi)):
                new_state = copy(global_state)
                new_state.mstate.pc = index
                new_state.mstate.depth += 1
                new_state.mstate.constraints.append(condi)
                states.append(new_state)
            else:
                logging.debug("Pruned unreachable states.")
        return states

    @StateTransition()
    def pc_(self, global_state):
        global_state.mstate.stack.append(global_state.mstate.pc - 1)
        return [global_state]

    @StateTransition()
    def msize_(self, global_state):
        global_state.mstate.stack.append(global_state.new_bitvec("msize", 256))
        return [global_state]

    @StateTransition()
    def gas_(self, global_state):
        global_state.mstate.stack.append(global_state.new_bitvec("gas", 256))
        return [global_state]

    @StateTransition()
    def log_(self, global_state):
        # TODO: implement me
        state = global_state.mstate
        dpth = int(self.op_code[3:])
        state.stack.pop(), state.stack.pop()
        [state.stack.pop() for x in range(dpth)]
        # Not supported
        return [global_state]

    @StateTransition()
    def create_(self, global_state):
        # TODO: implement me
        state = global_state.mstate
        state.stack.pop(), state.stack.pop(), state.stack.pop()
        # Not supported
        state.stack.append(0)
        return [global_state]

    @StateTransition()
    def return_(self, global_state):
        state = global_state.mstate
        offset, length = state.stack.pop(), state.stack.pop()
        return_data = [global_state.new_bitvec("return_data", 256)]
        try:
            return_data = state.memory[util.get_concrete_int(offset):util.get_concrete_int(offset + length)]
        except AttributeError:
            logging.debug("Return with symbolic length or offset. Not supported")
        global_state.current_transaction.end(global_state, return_data)

    @StateTransition()
    def suicide_(self, global_state):
        target = global_state.mstate.stack.pop()

        # Often the target of the suicide instruction will be symbolic
        # If it isn't then well transfer the balance to the indicated contract
<<<<<<< HEAD
=======
        if isinstance(target, BitVecNumRef):
            target = '0x' + hex(target.as_long())[-40:]
>>>>>>> f0eb7ede
        if isinstance(target, str):
            try:
                global_state.world_state[target].balance += global_state.environment.active_account.balance
            except KeyError:
<<<<<<< HEAD
                pass
=======
                global_state.world_state.create_account(address=target, balance=global_state.environment.active_account.balance)
>>>>>>> f0eb7ede

        global_state.environment.active_account.balance = 0
        global_state.environment.active_account.deleted = True

        global_state.current_transaction.end(global_state)

    @StateTransition()
    def revert_(self, global_state):
        return []

    @StateTransition()
    def assert_fail_(self, global_state):
        return []

    @StateTransition()
    def invalid_(self, global_state):
        return []

    @StateTransition()
    def stop_(self, global_state):
        global_state.current_transaction.end(global_state)

    @StateTransition()
    def call_(self, global_state):

        instr = global_state.get_current_instruction()
        environment = global_state.environment

        try:
            callee_address, callee_account, call_data, value, call_data_type, gas, memory_out_offset, memory_out_size = get_call_parameters(
                global_state, self.dynamic_loader, True)
        except ValueError as e:
            logging.info(
                "Could not determine required parameters for call, putting fresh symbol on the stack. \n{}".format(e)
            )
            # TODO: decide what to do in this case
            global_state.mstate.stack.append(global_state.new_bitvec("retval_" + str(instr['address']), 256))
            return [global_state]
        global_state.mstate.stack.append(global_state.new_bitvec("retval_" + str(instr['address']), 256))

        if 0 < int(callee_address, 16) < 5:
            logging.info("Native contract called: " + callee_address)
            if call_data == [] and call_data_type == CalldataType.SYMBOLIC:
                logging.debug("CALL with symbolic data not supported")
                return [global_state]

            try:
                mem_out_start = helper.get_concrete_int(memory_out_offset)
                mem_out_sz = memory_out_size.as_long()
            except AttributeError:
                logging.debug("CALL with symbolic start or offset not supported")
                return [global_state]

            global_state.mstate.mem_extend(mem_out_start, mem_out_sz)
            call_address_int = int(callee_address, 16)
            try:
                data = natives.native_contracts(call_address_int, call_data)
            except natives.NativeContractException:
                contract_list = ['ecerecover', 'sha256', 'ripemd160', 'identity']
                for i in range(mem_out_sz):
                    global_state.mstate.memory[mem_out_start + i] = global_state.new_bitvec(contract_list[call_address_int - 1] +
                                                                           "(" + str(call_data) + ")", 256)

                return [global_state]

            for i in range(min(len(data), mem_out_sz)):  # If more data is used then it's chopped off
                global_state.mstate.memory[mem_out_start + i] = data[i]

            # TODO: maybe use BitVec here constrained to 1
            return [global_state]

        transaction = MessageCallTransaction(global_state.world_state,
                                             callee_account,
                                             BitVecVal(int(environment.active_account.address, 16), 256),
                                             call_data=call_data,
                                             gas_price=environment.gasprice,
                                             call_value=value,
                                             origin=environment.origin,
                                             call_data_type=call_data_type)
        raise TransactionStartSignal(transaction, self.op_code)

    @StateTransition()
    def call_post(self, global_state):
        instr = global_state.get_current_instruction()

        try:
            _, _, _, _, _, _, memory_out_offset, memory_out_size = get_call_parameters(
                global_state, self.dynamic_loader, True)
        except ValueError as e:
            logging.info(
                "Could not determine required parameters for call, putting fresh symbol on the stack. \n{}".format(e)
            )
            global_state.mstate.stack.append(global_state.new_bitvec("retval_" + str(instr['address']), 256))
            return [global_state]

        if global_state.last_return_data is None:
            # Put return value on stack
            return_value = global_state.new_bitvec("retval_" + str(instr['address']), 256)
            global_state.mstate.stack.append(return_value)
            global_state.mstate.constraints.append(return_value == 0)

            return [global_state]

        try:
            memory_out_offset = util.get_concrete_int(memory_out_offset) if isinstance(memory_out_offset, ExprRef) else memory_out_offset
            memory_out_size = util.get_concrete_int(memory_out_size) if isinstance(memory_out_size, ExprRef) else memory_out_size
        except AttributeError:
            global_state.mstate.stack.append(global_state.new_bitvec("retval_" + str(instr['address']), 256))
            return [global_state]

        # Copy memory
        global_state.mstate.mem_extend(memory_out_offset, min(memory_out_size, len(global_state.last_return_data)))
        for i in range(min(memory_out_size, len(global_state.last_return_data))):
            global_state.mstate.memory[i + memory_out_offset] = global_state.last_return_data[i]

        # Put return value on stack
        return_value = global_state.new_bitvec("retval_" + str(instr['address']), 256)
        global_state.mstate.stack.append(return_value)
        global_state.mstate.constraints.append(return_value == 1)

        return [global_state]

    @StateTransition()
    def callcode_(self, global_state):
        instr = global_state.get_current_instruction()
        environment = global_state.environment

        try:
            callee_address, callee_account, call_data, value, call_data_type, gas, _, _ = get_call_parameters(
                global_state, self.dynamic_loader, True)
        except ValueError as e:
            logging.info(
                "Could not determine required parameters for call, putting fresh symbol on the stack. \n{}".format(e)
            )
            global_state.mstate.stack.append(global_state.new_bitvec("retval_" + str(instr['address']), 256))
            return [global_state]

        transaction = MessageCallTransaction(global_state.world_state,
                                             environment.active_account,
                                             environment.address,
                                             call_data=call_data,
                                             gas_price=environment.gasprice,
                                             call_value=value,
                                             origin=environment.origin,
                                             call_data_type=call_data_type,
                                             code=callee_account.code
                                             )
        raise TransactionStartSignal(transaction, self.op_code)

    @StateTransition()
    def callcode_post(self, global_state):
        instr = global_state.get_current_instruction()

        try:
            _, _, _, _, _, _, memory_out_offset, memory_out_size = get_call_parameters(
                global_state, self.dynamic_loader, True)
        except ValueError as e:
            logging.info(
                "Could not determine required parameters for call, putting fresh symbol on the stack. \n{}".format(e)
            )
            global_state.mstate.stack.append(global_state.new_bitvec("retval_" + str(instr['address']), 256))
            return [global_state]

        if global_state.last_return_data is None:
            # Put return value on stack
            return_value = global_state.new_bitvec("retval_" + str(instr['address']), 256)
            global_state.mstate.stack.append(return_value)
            global_state.mstate.constraints.append(return_value == 0)

            return [global_state]

        try:
            memory_out_offset = util.get_concrete_int(memory_out_offset) if isinstance(memory_out_offset, ExprRef) else memory_out_offset
            memory_out_size = util.get_concrete_int(memory_out_size) if isinstance(memory_out_size, ExprRef) else memory_out_size
        except AttributeError:
            global_state.mstate.stack.append(global_state.new_bitvec("retval_" + str(instr['address']), 256))
            return [global_state]

        # Copy memory
        global_state.mstate.mem_extend(memory_out_offset, min(memory_out_size, len(global_state.last_return_data)))
        for i in range(min(memory_out_size, len(global_state.last_return_data))):
            global_state.mstate.memory[i + memory_out_offset] = global_state.last_return_data[i]

        # Put return value on stack
        return_value = global_state.new_bitvec("retval_" + str(instr['address']), 256)
        global_state.mstate.stack.append(return_value)
        global_state.mstate.constraints.append(return_value == 1)

        return [global_state]


    @StateTransition()
    def delegatecall_(self, global_state):
        instr = global_state.get_current_instruction()
        environment = global_state.environment

        try:
            callee_address, callee_account, call_data, _, call_data_type, gas, _, _ = get_call_parameters(global_state,
                                                                                                          self.dynamic_loader)
        except ValueError as e:
            logging.info(
                "Could not determine required parameters for call, putting fresh symbol on the stack. \n{}".format(e)
            )
            global_state.mstate.stack.append(global_state.new_bitvec("retval_" + str(instr['address']), 256))
            return [global_state]

        transaction = MessageCallTransaction(global_state.world_state,
                                             environment.active_account,
                                             environment.sender,
                                             call_data,
                                             gas_price=environment.gasprice,
                                             call_value=environment.callvalue,
                                             origin=environment.origin,
                                             call_data_type=call_data_type,
                                             code=callee_account.code
                                             )
        raise TransactionStartSignal(transaction, self.op_code)


    @StateTransition()
    def delegatecall_post(self, global_state):
        instr = global_state.get_current_instruction()

        try:
            _, _, _, _, _, _, memory_out_offset, memory_out_size =\
                get_call_parameters(global_state, self.dynamic_loader)
        except ValueError as e:
            logging.info(
                "Could not determine required parameters for call, putting fresh symbol on the stack. \n{}".format(e)
            )
            global_state.mstate.stack.append(global_state.new_bitvec("retval_" + str(instr['address']), 256))
            return [global_state]

        if global_state.last_return_data is None:
            # Put return value on stack
            return_value = global_state.new_bitvec("retval_" + str(instr['address']), 256)
            global_state.mstate.stack.append(return_value)
            global_state.mstate.constraints.append(return_value == 0)

            return [global_state]

        try:
            memory_out_offset = util.get_concrete_int(memory_out_offset) if isinstance(memory_out_offset,
                                                                                       ExprRef) else memory_out_offset
            memory_out_size = util.get_concrete_int(memory_out_size) if isinstance(memory_out_size,
                                                                                   ExprRef) else memory_out_size
        except AttributeError:
            global_state.mstate.stack.append(global_state.new_bitvec("retval_" + str(instr['address']), 256))
            return [global_state]

            # Copy memory
        global_state.mstate.mem_extend(memory_out_offset,
                                       min(memory_out_size, len(global_state.last_return_data)))
        for i in range(min(memory_out_size, len(global_state.last_return_data))):
            global_state.mstate.memory[i + memory_out_offset] = global_state.last_return_data[i]

        # Put return value on stack
        return_value = global_state.new_bitvec("retval_" + str(instr['address']), 256)
        global_state.mstate.stack.append(return_value)
        global_state.mstate.constraints.append(return_value == 1)

        return [global_state]

    @StateTransition()
    def staticcall_(self, global_state):
        # TODO: implement me
        instr = global_state.get_current_instruction()
        global_state.mstate.stack.append(global_state.new_bitvec("retval_" + str(instr['address']), 256))
        return [global_state]
<|MERGE_RESOLUTION|>--- conflicted
+++ resolved
@@ -1004,20 +1004,13 @@
 
         # Often the target of the suicide instruction will be symbolic
         # If it isn't then well transfer the balance to the indicated contract
-<<<<<<< HEAD
-=======
         if isinstance(target, BitVecNumRef):
             target = '0x' + hex(target.as_long())[-40:]
->>>>>>> f0eb7ede
         if isinstance(target, str):
             try:
                 global_state.world_state[target].balance += global_state.environment.active_account.balance
             except KeyError:
-<<<<<<< HEAD
-                pass
-=======
                 global_state.world_state.create_account(address=target, balance=global_state.environment.active_account.balance)
->>>>>>> f0eb7ede
 
         global_state.environment.active_account.balance = 0
         global_state.environment.active_account.deleted = True
