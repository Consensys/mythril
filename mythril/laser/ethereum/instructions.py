"""This module contains a representation class for EVM instructions and
transitions between them."""
import binascii
import logging

from copy import copy, deepcopy
from typing import cast, Callable, List, Set, Union, Tuple, Any
from datetime import datetime
from math import ceil
from ethereum import utils

from mythril.laser.smt import (
    Extract,
    Expression,
    UDiv,
    simplify,
    Concat,
    ULT,
    UGT,
    BitVec,
    is_false,
    URem,
    SRem,
    If,
    Bool,
    Not,
    LShR,
    UGE,
)
from mythril.laser.smt import symbol_factory

import mythril.laser.ethereum.util as helper
from mythril.laser.ethereum import util
from mythril.laser.ethereum.call import get_call_parameters, native_call
from mythril.laser.ethereum.evm_exceptions import (
    VmException,
    StackUnderflowException,
    InvalidJumpDestination,
    InvalidInstruction,
    OutOfGasException,
    WriteProtection,
)
from mythril.laser.ethereum.gas import OPCODE_GAS
from mythril.laser.ethereum.state.global_state import GlobalState
from mythril.laser.ethereum.transaction import (
    MessageCallTransaction,
    TransactionStartSignal,
    ContractCreationTransaction,
)

from mythril.support.loader import DynLoader

log = logging.getLogger(__name__)

TT256 = 2 ** 256
TT256M1 = 2 ** 256 - 1


def transfer_ether(
    global_state: GlobalState,
    sender: BitVec,
    receiver: BitVec,
    value: Union[int, BitVec],
):
    """
    Perform an Ether transfer between two accounts

    :param global_state: The global state in which the Ether transfer occurs
    :param sender: The sender of the Ether
    :param receiver: The recipient of the Ether
    :param value: The amount of Ether to send
    :return:
    """
    value = value if isinstance(value, BitVec) else symbol_factory.BitVecVal(value, 256)

    global_state.mstate.constraints.append(
        UGE(global_state.world_state.balances[sender], value)
    )
    global_state.world_state.balances[receiver] += value
    global_state.world_state.balances[sender] -= value


class StateTransition(object):
    """Decorator that handles global state copy and original return.

    This decorator calls the decorated instruction mutator function on a
    copy of the state that is passed to it. After the call, the
    resulting new states' program counter is automatically incremented
    if `increment_pc=True`.
    """

    def __init__(
        self, increment_pc=True, enable_gas=True, is_state_mutation_instruction=False
    ):
        """

        :param increment_pc:
        :param enable_gas:
        :param is_state_mutation_instruction: The function mutates state
        """
        self.increment_pc = increment_pc
        self.enable_gas = enable_gas
        self.is_state_mutation_instruction = is_state_mutation_instruction

    @staticmethod
    def call_on_state_copy(func: Callable, func_obj: "Instruction", state: GlobalState):
        """

        :param func:
        :param func_obj:
        :param state:
        :return:
        """
        global_state_copy = copy(state)
        return func(func_obj, global_state_copy)

    def increment_states_pc(self, states: List[GlobalState]) -> List[GlobalState]:
        """

        :param states:
        :return:
        """
        if self.increment_pc:
            for state in states:
                state.mstate.pc += 1
        return states

    @staticmethod
    def check_gas_usage_limit(global_state: GlobalState):
        """

        :param global_state:
        :return:
        """
        global_state.mstate.check_gas()
        if isinstance(global_state.current_transaction.gas_limit, BitVec):
            value = global_state.current_transaction.gas_limit.value
            if value is None:
                return
            global_state.current_transaction.gas_limit = value
        if (
            global_state.mstate.min_gas_used
            >= global_state.current_transaction.gas_limit
        ):
            raise OutOfGasException()

    def accumulate_gas(self, global_state: GlobalState):
        """

        :param global_state:
        :return:
        """
        if not self.enable_gas:
            return global_state
        opcode = global_state.instruction["opcode"]
        min_gas, max_gas = cast(Tuple[int, int], OPCODE_GAS[opcode])
        global_state.mstate.min_gas_used += min_gas
        global_state.mstate.max_gas_used += max_gas
        self.check_gas_usage_limit(global_state)

        return global_state

    def __call__(self, func: Callable) -> Callable:
        def wrapper(
            func_obj: "Instruction", global_state: GlobalState
        ) -> List[GlobalState]:
            """

            :param func_obj:
            :param global_state:
            :return:
            """
            if self.is_state_mutation_instruction and global_state.environment.static:
                raise WriteProtection(
                    "The function {} cannot be executed in a static call".format(
                        func.__name__[:-1]
                    )
                )

            new_global_states = self.call_on_state_copy(func, func_obj, global_state)
            new_global_states = [
                self.accumulate_gas(state) for state in new_global_states
            ]
            return self.increment_states_pc(new_global_states)

        return wrapper


class Instruction:
    """Instruction class is used to mutate a state according to the current
    instruction."""

    def __init__(self, op_code: str, dynamic_loader: DynLoader, iprof=None) -> None:
        """

        :param op_code:
        :param dynamic_loader:
        :param iprof:
        """
        self.dynamic_loader = dynamic_loader
        self.op_code = op_code.upper()
        self.iprof = iprof

    def evaluate(self, global_state: GlobalState, post=False) -> List[GlobalState]:
        """Performs the mutation for this instruction.

        :param global_state:
        :param post:
        :return:
        """
        # Generalize some ops
        log.debug("Evaluating %s at %i", self.op_code, global_state.mstate.pc)

        op = self.op_code.lower()
        if self.op_code.startswith("PUSH"):
            op = "push"
        elif self.op_code.startswith("DUP"):
            op = "dup"
        elif self.op_code.startswith("SWAP"):
            op = "swap"
        elif self.op_code.startswith("LOG"):
            op = "log"

        instruction_mutator = (
            getattr(self, op + "_", None)
            if not post
            else getattr(self, op + "_" + "post", None)
        )
        if instruction_mutator is None:
            raise NotImplementedError

        if self.iprof is None:
            result = instruction_mutator(global_state)
        else:
            start_time = datetime.now()
            result = instruction_mutator(global_state)
            end_time = datetime.now()
            self.iprof.record(op, start_time, end_time)

        return result

    @StateTransition()
    def jumpdest_(self, global_state: GlobalState) -> List[GlobalState]:
        """

        :param global_state:
        :return:
        """
        return [global_state]

    @StateTransition()
    def push_(self, global_state: GlobalState) -> List[GlobalState]:
        """

        :param global_state:
        :return:
        """
        push_instruction = global_state.get_current_instruction()
        push_value = push_instruction["argument"][2:]

        try:
            length_of_value = 2 * int(push_instruction["opcode"][4:])
        except ValueError:
            raise VmException("Invalid Push instruction")

        push_value += "0" * max(length_of_value - len(push_value), 0)
        global_state.mstate.stack.append(
            symbol_factory.BitVecVal(int(push_value, 16), 256)
        )
        return [global_state]

    @StateTransition()
    def dup_(self, global_state: GlobalState) -> List[GlobalState]:
        """

        :param global_state:
        :return:
        """
        value = int(global_state.get_current_instruction()["opcode"][3:], 10)
        global_state.mstate.stack.append(global_state.mstate.stack[-value])
        return [global_state]

    @StateTransition()
    def swap_(self, global_state: GlobalState) -> List[GlobalState]:
        """

        :param global_state:
        :return:
        """
        depth = int(self.op_code[4:])
        stack = global_state.mstate.stack
        stack[-depth - 1], stack[-1] = stack[-1], stack[-depth - 1]
        return [global_state]

    @StateTransition()
    def pop_(self, global_state: GlobalState) -> List[GlobalState]:
        """

        :param global_state:
        :return:
        """
        global_state.mstate.stack.pop()
        return [global_state]

    @StateTransition()
    def and_(self, global_state: GlobalState) -> List[GlobalState]:
        """

        :param global_state:
        :return:
        """
        stack = global_state.mstate.stack
        op1, op2 = stack.pop(), stack.pop()
        if isinstance(op1, Bool):
            op1 = If(
                op1, symbol_factory.BitVecVal(1, 256), symbol_factory.BitVecVal(0, 256)
            )
        if isinstance(op2, Bool):
            op2 = If(
                op2, symbol_factory.BitVecVal(1, 256), symbol_factory.BitVecVal(0, 256)
            )
        if not isinstance(op1, Expression):
            op1 = symbol_factory.BitVecVal(op1, 256)
        if not isinstance(op2, Expression):
            op2 = symbol_factory.BitVecVal(op2, 256)
        stack.append(op1 & op2)

        return [global_state]

    @StateTransition()
    def or_(self, global_state: GlobalState) -> List[GlobalState]:
        """

        :param global_state:
        :return:
        """
        stack = global_state.mstate.stack
        op1, op2 = stack.pop(), stack.pop()

        if isinstance(op1, Bool):
            op1 = If(
                op1, symbol_factory.BitVecVal(1, 256), symbol_factory.BitVecVal(0, 256)
            )

        if isinstance(op2, Bool):
            op2 = If(
                op2, symbol_factory.BitVecVal(1, 256), symbol_factory.BitVecVal(0, 256)
            )

        stack.append(op1 | op2)

        return [global_state]

    @StateTransition()
    def xor_(self, global_state: GlobalState) -> List[GlobalState]:
        """

        :param global_state:
        :return:
        """
        mstate = global_state.mstate
        mstate.stack.append(mstate.stack.pop() ^ mstate.stack.pop())
        return [global_state]

    @StateTransition()
    def not_(self, global_state: GlobalState):
        """

        :param global_state:
        :return:
        """
        mstate = global_state.mstate
        mstate.stack.append(symbol_factory.BitVecVal(TT256M1, 256) - mstate.stack.pop())
        return [global_state]

    @StateTransition()
    def byte_(self, global_state: GlobalState) -> List[GlobalState]:
        """

        :param global_state:
        :return:
        """
        mstate = global_state.mstate
        op0, op1 = mstate.stack.pop(), mstate.stack.pop()
        if not isinstance(op1, Expression):
            op1 = symbol_factory.BitVecVal(op1, 256)
        try:
            index = util.get_concrete_int(op0)
            offset = (31 - index) * 8
            if offset >= 0:
                result = simplify(
                    Concat(
                        symbol_factory.BitVecVal(0, 248),
                        Extract(offset + 7, offset, op1),
                    )
                )  # type: Union[int, Expression]
            else:
                result = 0
        except TypeError:
            log.debug("BYTE: Unsupported symbolic byte offset")
            result = global_state.new_bitvec(
                str(simplify(op1)) + "[" + str(simplify(op0)) + "]", 256
            )

        mstate.stack.append(result)
        return [global_state]

    # Arithmetic
    @StateTransition()
    def add_(self, global_state: GlobalState) -> List[GlobalState]:
        """

        :param global_state:
        :return:
        """
        global_state.mstate.stack.append(
            (
                helper.pop_bitvec(global_state.mstate)
                + helper.pop_bitvec(global_state.mstate)
            )
        )
        return [global_state]

    @StateTransition()
    def sub_(self, global_state: GlobalState) -> List[GlobalState]:
        """

        :param global_state:
        :return:
        """
        global_state.mstate.stack.append(
            (
                helper.pop_bitvec(global_state.mstate)
                - helper.pop_bitvec(global_state.mstate)
            )
        )
        return [global_state]

    @StateTransition()
    def mul_(self, global_state: GlobalState) -> List[GlobalState]:
        """

        :param global_state:
        :return:
        """
        global_state.mstate.stack.append(
            (
                helper.pop_bitvec(global_state.mstate)
                * helper.pop_bitvec(global_state.mstate)
            )
        )

        return [global_state]

    @StateTransition()
    def div_(self, global_state: GlobalState) -> List[GlobalState]:
        """

        :param global_state:
        :return:
        """
        op0, op1 = (
            util.pop_bitvec(global_state.mstate),
            util.pop_bitvec(global_state.mstate),
        )
        if op1 == 0:
            global_state.mstate.stack.append(symbol_factory.BitVecVal(0, 256))
        else:
            global_state.mstate.stack.append(UDiv(op0, op1))
        return [global_state]

    @StateTransition()
    def sdiv_(self, global_state: GlobalState) -> List[GlobalState]:
        """

        :param global_state:
        :return:
        """
        s0, s1 = (
            util.pop_bitvec(global_state.mstate),
            util.pop_bitvec(global_state.mstate),
        )
        if s1 == 0:
            global_state.mstate.stack.append(symbol_factory.BitVecVal(0, 256))
        else:
            global_state.mstate.stack.append(s0 / s1)
        return [global_state]

    @StateTransition()
    def mod_(self, global_state: GlobalState) -> List[GlobalState]:
        """

        :param global_state:
        :return:
        """
        s0, s1 = (
            util.pop_bitvec(global_state.mstate),
            util.pop_bitvec(global_state.mstate),
        )
        global_state.mstate.stack.append(0 if s1 == 0 else URem(s0, s1))
        return [global_state]

    @StateTransition()
    def shl_(self, global_state: GlobalState) -> List[GlobalState]:
        shift, value = (
            util.pop_bitvec(global_state.mstate),
            util.pop_bitvec(global_state.mstate),
        )
        global_state.mstate.stack.append(value << shift)
        return [global_state]

    @StateTransition()
    def shr_(self, global_state: GlobalState) -> List[GlobalState]:
        shift, value = (
            util.pop_bitvec(global_state.mstate),
            util.pop_bitvec(global_state.mstate),
        )
        global_state.mstate.stack.append(LShR(value, shift))
        return [global_state]

    @StateTransition()
    def sar_(self, global_state: GlobalState) -> List[GlobalState]:
        shift, value = (
            util.pop_bitvec(global_state.mstate),
            util.pop_bitvec(global_state.mstate),
        )
        global_state.mstate.stack.append(value >> shift)
        return [global_state]

    @StateTransition()
    def smod_(self, global_state: GlobalState) -> List[GlobalState]:
        """

        :param global_state:
        :return:
        """
        s0, s1 = (
            util.pop_bitvec(global_state.mstate),
            util.pop_bitvec(global_state.mstate),
        )
        global_state.mstate.stack.append(0 if s1 == 0 else SRem(s0, s1))
        return [global_state]

    @StateTransition()
    def addmod_(self, global_state: GlobalState) -> List[GlobalState]:
        """

        :param global_state:
        :return:
        """
        s0, s1, s2 = (
            util.pop_bitvec(global_state.mstate),
            util.pop_bitvec(global_state.mstate),
            util.pop_bitvec(global_state.mstate),
        )
        global_state.mstate.stack.append(URem(URem(s0, s2) + URem(s1, s2), s2))
        return [global_state]

    @StateTransition()
    def mulmod_(self, global_state: GlobalState) -> List[GlobalState]:
        """

        :param global_state:
        :return:
        """
        s0, s1, s2 = (
            util.pop_bitvec(global_state.mstate),
            util.pop_bitvec(global_state.mstate),
            util.pop_bitvec(global_state.mstate),
        )
        global_state.mstate.stack.append(URem(URem(s0, s2) * URem(s1, s2), s2))
        return [global_state]

    @StateTransition()
    def exp_(self, global_state: GlobalState) -> List[GlobalState]:
        """

        :param global_state:
        :return:
        """
        state = global_state.mstate
        base, exponent = util.pop_bitvec(state), util.pop_bitvec(state)

        if base.symbolic or exponent.symbolic:

            state.stack.append(
                global_state.new_bitvec(
                    "invhash("
                    + str(hash(simplify(base)))
                    + ")**invhash("
                    + str(hash(simplify(exponent)))
                    + ")",
                    256,
                    base.annotations.union(exponent.annotations),
                )
            )  # Hash is used because str(symbol) takes a long time to be converted to a string
        else:

            state.stack.append(
                symbol_factory.BitVecVal(
                    pow(base.value, exponent.value, 2 ** 256),
                    256,
                    annotations=base.annotations.union(exponent.annotations),
                )
            )

        return [global_state]

    @StateTransition()
    def signextend_(self, global_state: GlobalState) -> List[GlobalState]:
        """

        :param global_state:
        :return:
        """
        state = global_state.mstate
        s0, s1 = state.stack.pop(), state.stack.pop()

        try:
            s0 = util.get_concrete_int(s0)
            s1 = util.get_concrete_int(s1)
        except TypeError:
            return []

        if s0 <= 31:
            testbit = s0 * 8 + 7
            if s1 & (1 << testbit):
                state.stack.append(s1 | (TT256 - (1 << testbit)))
            else:
                state.stack.append(s1 & ((1 << testbit) - 1))
        else:
            state.stack.append(s1)

        return [global_state]

    # Comparisons
    @StateTransition()
    def lt_(self, global_state: GlobalState) -> List[GlobalState]:
        """

        :param global_state:
        :return:
        """
        state = global_state.mstate
        exp = ULT(util.pop_bitvec(state), util.pop_bitvec(state))
        state.stack.append(exp)
        return [global_state]

    @StateTransition()
    def gt_(self, global_state: GlobalState) -> List[GlobalState]:
        """

        :param global_state:
        :return:
        """
        state = global_state.mstate
        op1, op2 = util.pop_bitvec(state), util.pop_bitvec(state)
        exp = UGT(op1, op2)
        state.stack.append(exp)
        return [global_state]

    @StateTransition()
    def slt_(self, global_state: GlobalState) -> List[GlobalState]:
        """

        :param global_state:
        :return:
        """
        state = global_state.mstate
        exp = util.pop_bitvec(state) < util.pop_bitvec(state)
        state.stack.append(exp)
        return [global_state]

    @StateTransition()
    def sgt_(self, global_state: GlobalState) -> List[GlobalState]:
        """

        :param global_state:
        :return:
        """
        state = global_state.mstate

        exp = util.pop_bitvec(state) > util.pop_bitvec(state)
        state.stack.append(exp)
        return [global_state]

    @StateTransition()
    def eq_(self, global_state: GlobalState) -> List[GlobalState]:
        """

        :param global_state:
        :return:
        """
        state = global_state.mstate

        op1 = state.stack.pop()
        op2 = state.stack.pop()

        if isinstance(op1, Bool):
            op1 = If(
                op1, symbol_factory.BitVecVal(1, 256), symbol_factory.BitVecVal(0, 256)
            )

        if isinstance(op2, Bool):
            op2 = If(
                op2, symbol_factory.BitVecVal(1, 256), symbol_factory.BitVecVal(0, 256)
            )

        exp = op1 == op2

        state.stack.append(exp)
        return [global_state]

    @StateTransition()
    def iszero_(self, global_state: GlobalState) -> List[GlobalState]:
        """

        :param global_state:
        :return:
        """
        state = global_state.mstate

        val = state.stack.pop()
        exp = Not(val) if isinstance(val, Bool) else val == 0

        exp = If(
            exp, symbol_factory.BitVecVal(1, 256), symbol_factory.BitVecVal(0, 256)
        )
        state.stack.append(simplify(exp))

        return [global_state]

    # Call data
    @StateTransition()
    def callvalue_(self, global_state: GlobalState) -> List[GlobalState]:
        """

        :param global_state:
        :return:
        """
        state = global_state.mstate
        environment = global_state.environment
        state.stack.append(environment.callvalue)

        return [global_state]

    @StateTransition()
    def calldataload_(self, global_state: GlobalState) -> List[GlobalState]:
        """

        :param global_state:
        :return:
        """
        state = global_state.mstate
        environment = global_state.environment
        op0 = state.stack.pop()

        value = environment.calldata.get_word_at(op0)

        state.stack.append(value)

        return [global_state]

    @StateTransition()
    def calldatasize_(self, global_state: GlobalState) -> List[GlobalState]:
        """

        :param global_state:
        :return:
        """
        state = global_state.mstate
        environment = global_state.environment
        state.stack.append(environment.calldata.calldatasize)
        return [global_state]

    @StateTransition()
    def calldatacopy_(self, global_state: GlobalState) -> List[GlobalState]:
        """

        :param global_state:
        :return:
        """
        state = global_state.mstate
        environment = global_state.environment
        op0, op1, op2 = state.stack.pop(), state.stack.pop(), state.stack.pop()

        try:
            mstart = util.get_concrete_int(op0)
        except TypeError:
            log.debug("Unsupported symbolic memory offset in CALLDATACOPY")
            return [global_state]

        try:
            dstart = util.get_concrete_int(op1)  # type: Union[int, BitVec]
        except TypeError:
            log.debug("Unsupported symbolic calldata offset in CALLDATACOPY")
            dstart = simplify(op1)

        try:
            size = util.get_concrete_int(op2)  # type: Union[int, BitVec]
        except TypeError:
            log.debug("Unsupported symbolic size in CALLDATACOPY")
            size = 320  # The excess size will get overwritten

        size = cast(int, size)
        if size > 0:
            try:
                state.mem_extend(mstart, size)
            except TypeError as e:
                log.debug("Memory allocation error: {}".format(e))
                state.mem_extend(mstart, 1)
                state.memory[mstart] = global_state.new_bitvec(
                    "calldata_"
                    + str(environment.active_account.contract_name)
                    + "["
                    + str(dstart)
                    + ": + "
                    + str(size)
                    + "]",
                    8,
                )
                return [global_state]

            try:
                i_data = dstart
                new_memory = []
                for i in range(size):
                    value = environment.calldata[i_data]
                    new_memory.append(value)

                    i_data = (
                        i_data + 1
                        if isinstance(i_data, int)
                        else simplify(cast(BitVec, i_data) + 1)
                    )
                for i in range(len(new_memory)):
                    state.memory[i + mstart] = new_memory[i]

            except IndexError:
                log.debug("Exception copying calldata to memory")

                state.memory[mstart] = global_state.new_bitvec(
                    "calldata_"
                    + str(environment.active_account.contract_name)
                    + "["
                    + str(dstart)
                    + ": + "
                    + str(size)
                    + "]",
                    8,
                )
        return [global_state]

    # Environment
    @StateTransition()
    def address_(self, global_state: GlobalState) -> List[GlobalState]:
        """

        :param global_state:
        :return:
        """
        state = global_state.mstate
        environment = global_state.environment
        state.stack.append(environment.address)
        return [global_state]

    @StateTransition()
    def balance_(self, global_state: GlobalState) -> List[GlobalState]:
        """

        :param global_state:
        :return:
        """
        state = global_state.mstate
        address = state.stack.pop()

        balance = global_state.world_state.balances[
            global_state.environment.active_account.address
        ]
        state.stack.append(balance)
        return [global_state]

    @StateTransition()
    def origin_(self, global_state: GlobalState) -> List[GlobalState]:
        """

        :param global_state:
        :return:
        """
        state = global_state.mstate
        environment = global_state.environment
        state.stack.append(environment.origin)
        return [global_state]

    @StateTransition()
    def caller_(self, global_state: GlobalState) -> List[GlobalState]:
        """

        :param global_state:
        :return:
        """
        state = global_state.mstate
        environment = global_state.environment
        state.stack.append(environment.sender)
        return [global_state]

    @StateTransition()
    def codesize_(self, global_state: GlobalState) -> List[GlobalState]:
        """

        :param global_state:
        :return:
        """
        state = global_state.mstate
        environment = global_state.environment
        disassembly = environment.code
        state.stack.append(len(disassembly.bytecode) // 2)
        return [global_state]

    @StateTransition(enable_gas=False)
    def sha3_(self, global_state: GlobalState) -> List[GlobalState]:
        """

        :param global_state:
        :return:
        """

        state = global_state.mstate
        op0, op1 = state.stack.pop(), state.stack.pop()

        try:
            index, length = util.get_concrete_int(op0), util.get_concrete_int(op1)
        except TypeError:
            # Can't access symbolic memory offsets
            if isinstance(op0, Expression):
                op0 = simplify(op0)
            state.stack.append(
                symbol_factory.BitVecSym("KECCAC_mem[" + str(op0) + "]", 256)
            )
            gas_tuple = cast(Tuple, OPCODE_GAS["SHA3"])
            state.min_gas_used += gas_tuple[0]
            state.max_gas_used += gas_tuple[1]
            return [global_state]

        min_gas, max_gas = cast(Callable, OPCODE_GAS["SHA3_FUNC"])(length)
        state.min_gas_used += min_gas
        state.max_gas_used += max_gas
        StateTransition.check_gas_usage_limit(global_state)

        state.mem_extend(index, length)
        data_list = [
            b if isinstance(b, BitVec) else symbol_factory.BitVecVal(b, 8)
            for b in state.memory[index : index + length]
        ]
        if len(data_list) > 1:
            data = simplify(Concat(data_list))
        elif len(data_list) == 1:
            data = data_list[0]
        else:
            # length is 0; this only matters for input of the BitVecFuncVal
            data = symbol_factory.BitVecVal(0, 1)

        if data.symbolic:

            annotations = set()  # type: Set[Any]

            for b in state.memory[index : index + length]:
                if isinstance(b, BitVec):
                    annotations = annotations.union(b.annotations)

            argument_hash = hash(state.memory[index])
            result = symbol_factory.BitVecFuncSym(
                "KECCAC[invhash({})]".format(hash(argument_hash)),
                "keccak256",
                256,
                input_=data,
                annotations=annotations,
            )
            log.debug("Created BitVecFunc hash.")

        else:
            keccak = utils.sha3(data.value.to_bytes(length, byteorder="big"))
            result = symbol_factory.BitVecFuncVal(
                util.concrete_int_from_bytes(keccak, 0), "keccak256", 256, input_=data
            )
            log.debug("Computed SHA3 Hash: " + str(binascii.hexlify(keccak)))

        state.stack.append(result)
        return [global_state]

    @StateTransition()
    def gasprice_(self, global_state: GlobalState) -> List[GlobalState]:
        """

        :param global_state:
        :return:
        """
        global_state.mstate.stack.append(global_state.environment.gasprice)
        return [global_state]

    @staticmethod
    def _handle_symbolic_args(
        global_state: GlobalState, concrete_memory_offset: int
    ) -> None:
        """
        In contract creation transaction with dynamic arguments(like arrays, maps) solidity will try to
        execute CODECOPY with code size as len(with_args) - len(without_args) which in our case
        would be 0, hence we are writing 10 symbol words onto the memory on the assumption that
        no one would use 10 array/map arguments for constructor.
        :param global_state: The global state
        :param concrete_memory_offset: The memory offset on which symbols should be written
        """
        no_of_words = ceil(
            min(len(global_state.environment.code.bytecode) / 2, 320) / 32
        )
        global_state.mstate.mem_extend(concrete_memory_offset, 32 * no_of_words)
        for i in range(no_of_words):
            global_state.mstate.memory.write_word_at(
                concrete_memory_offset + i * 32,
                global_state.new_bitvec(
                    "code_{}({})".format(
                        concrete_memory_offset + i * 32,
                        global_state.environment.active_account.contract_name,
                    ),
                    256,
                ),
            )

    @StateTransition()
    def codecopy_(self, global_state: GlobalState) -> List[GlobalState]:
        """

        :param global_state:
        :return:
        """
        memory_offset, code_offset, size = (
            global_state.mstate.stack.pop(),
            global_state.mstate.stack.pop(),
            global_state.mstate.stack.pop(),
        )
        return self._code_copy_helper(
            code=global_state.environment.code.bytecode,
            memory_offset=memory_offset,
            code_offset=code_offset,
            size=size,
            op="CODECOPY",
            global_state=global_state,
        )

    @StateTransition()
    def extcodesize_(self, global_state: GlobalState) -> List[GlobalState]:
        """

        :param global_state:
        :return:
        """
        state = global_state.mstate
        addr = state.stack.pop()
        try:
            addr = hex(helper.get_concrete_int(addr))
        except TypeError:
            log.debug("unsupported symbolic address for EXTCODESIZE")
            state.stack.append(global_state.new_bitvec("extcodesize_" + str(addr), 256))
            return [global_state]
        try:
            code = global_state.world_state.accounts_exist_or_load(
                addr, self.dynamic_loader
            )
        except (ValueError, AttributeError) as e:
            log.debug("error accessing contract storage due to: " + str(e))
            state.stack.append(global_state.new_bitvec("extcodesize_" + str(addr), 256))
            return [global_state]

        state.stack.append(len(code) // 2)

        return [global_state]

    @staticmethod
    def _code_copy_helper(
        code: str,
        memory_offset: BitVec,
        code_offset: BitVec,
        size: BitVec,
        op: str,
        global_state: GlobalState,
    ) -> List[GlobalState]:
        try:
            concrete_memory_offset = helper.get_concrete_int(memory_offset)
        except TypeError:
            log.debug("Unsupported symbolic memory offset in {}".format(op))
            return [global_state]

        try:
            concrete_size = helper.get_concrete_int(size)
            global_state.mstate.mem_extend(concrete_memory_offset, concrete_size)

        except TypeError:
            # except both attribute error and Exception
            global_state.mstate.mem_extend(concrete_memory_offset, 1)
            global_state.mstate.memory[
                concrete_memory_offset
            ] = global_state.new_bitvec(
                "code({})".format(
                    global_state.environment.active_account.contract_name
                ),
                8,
            )
            return [global_state]

        try:
            concrete_code_offset = helper.get_concrete_int(code_offset)
        except TypeError:
            log.debug("Unsupported symbolic code offset in {}".format(op))
            global_state.mstate.mem_extend(concrete_memory_offset, concrete_size)
            for i in range(concrete_size):
                global_state.mstate.memory[
                    concrete_memory_offset + i
                ] = global_state.new_bitvec(
                    "code({})".format(
                        global_state.environment.active_account.contract_name
                    ),
                    8,
                )
            return [global_state]

        if code[0:2] == "0x":
            code = code[2:]

        if concrete_size == 0 and isinstance(
            global_state.current_transaction, ContractCreationTransaction
        ):
            if concrete_code_offset >= len(code) // 2:
                Instruction._handle_symbolic_args(global_state, concrete_memory_offset)
                return [global_state]

        for i in range(concrete_size):
            if 2 * (concrete_code_offset + i + 1) <= len(code):
                global_state.mstate.memory[concrete_memory_offset + i] = int(
                    code[
                        2
                        * (concrete_code_offset + i) : 2
                        * (concrete_code_offset + i + 1)
                    ],
                    16,
                )
            else:
                global_state.mstate.memory[
                    concrete_memory_offset + i
                ] = global_state.new_bitvec(
                    "code({})".format(
                        global_state.environment.active_account.contract_name
                    ),
                    8,
                )

        return [global_state]

    @StateTransition()
    def extcodecopy_(self, global_state: GlobalState) -> List[GlobalState]:
        """

        :param global_state:
        :return:
        """
        state = global_state.mstate
        addr, memory_offset, code_offset, size = (
            state.stack.pop(),
            state.stack.pop(),
            state.stack.pop(),
            state.stack.pop(),
        )
        try:
            addr = hex(helper.get_concrete_int(addr))
        except TypeError:
            log.debug("unsupported symbolic address for EXTCODECOPY")
            return [global_state]

        try:
            code = global_state.world_state.accounts_exist_or_load(
                addr, self.dynamic_loader
            )
        except (ValueError, AttributeError) as e:
            log.debug("error accessing contract storage due to: " + str(e))
            return [global_state]

        return self._code_copy_helper(
            code=code,
            memory_offset=memory_offset,
            code_offset=code_offset,
            size=size,
            op="EXTCODECOPY",
            global_state=global_state,
        )

    @StateTransition
    def extcodehash_(self, global_state: GlobalState) -> List[GlobalState]:
        """

        :param global_state:
        :return: List of global states possible, list of size 1 in this case
        """
        # TODO: To be implemented
        address = global_state.mstate.stack.pop()
        global_state.mstate.stack.append(
            global_state.new_bitvec("extcodehash_{}".format(str(address)), 256)
        )
        return [global_state]

    @StateTransition()
    def returndatacopy_(self, global_state: GlobalState) -> List[GlobalState]:
        """

        :param global_state:
        :return:
        """
        state = global_state.mstate
        memory_offset, return_offset, size = (
            state.stack.pop(),
            state.stack.pop(),
            state.stack.pop(),
        )

        try:
            concrete_memory_offset = helper.get_concrete_int(memory_offset)
        except TypeError:
            log.debug("Unsupported symbolic memory offset in RETURNDATACOPY")
            return [global_state]

        try:
            concrete_return_offset = helper.get_concrete_int(return_offset)
        except TypeError:
            log.debug("Unsupported symbolic return offset in RETURNDATACOPY")
            return [global_state]

        try:
            concrete_size = helper.get_concrete_int(size)
        except TypeError:
            log.debug("Unsupported symbolic max_length offset in RETURNDATACOPY")
            return [global_state]

        if global_state.last_return_data is None:
            return [global_state]

        global_state.mstate.mem_extend(concrete_memory_offset, concrete_size)
        for i in range(concrete_size):
            global_state.mstate.memory[concrete_memory_offset + i] = (
                global_state.last_return_data[concrete_return_offset + i]
                if i < len(global_state.last_return_data)
                else 0
            )

        return [global_state]

    @StateTransition()
    def returndatasize_(self, global_state: GlobalState) -> List[GlobalState]:
        """

        :param global_state:
        :return:
        """
        if global_state.last_return_data is None:
            log.debug(
                "No last_return_data found, adding an unconstrained bitvec to the stack"
            )
            global_state.mstate.stack.append(
                global_state.new_bitvec("returndatasize", 256)
            )
        else:
            global_state.mstate.stack.append(len(global_state.last_return_data))

        return [global_state]

    @StateTransition()
    def blockhash_(self, global_state: GlobalState) -> List[GlobalState]:
        """

        :param global_state:
        :return:
        """
        state = global_state.mstate
        blocknumber = state.stack.pop()
        state.stack.append(
            global_state.new_bitvec("blockhash_block_" + str(blocknumber), 256)
        )
        return [global_state]

    @StateTransition()
    def coinbase_(self, global_state: GlobalState) -> List[GlobalState]:
        """

        :param global_state:
        :return:
        """
        global_state.mstate.stack.append(global_state.new_bitvec("coinbase", 256))
        return [global_state]

    @StateTransition()
    def timestamp_(self, global_state: GlobalState) -> List[GlobalState]:
        """

        :param global_state:
        :return:
        """
        global_state.mstate.stack.append(global_state.new_bitvec("timestamp", 256))
        return [global_state]

    @StateTransition()
    def number_(self, global_state: GlobalState) -> List[GlobalState]:
        """

        :param global_state:
        :return:
        """
        global_state.mstate.stack.append(global_state.environment.block_number)
        return [global_state]

    @StateTransition()
    def difficulty_(self, global_state: GlobalState) -> List[GlobalState]:
        """

        :param global_state:
        :return:
        """
        global_state.mstate.stack.append(
            global_state.new_bitvec("block_difficulty", 256)
        )
        return [global_state]

    @StateTransition()
    def gaslimit_(self, global_state: GlobalState) -> List[GlobalState]:
        """

        :param global_state:
        :return:
        """
        global_state.mstate.stack.append(global_state.mstate.gas_limit)
        return [global_state]

    # Memory operations
    @StateTransition()
    def mload_(self, global_state: GlobalState) -> List[GlobalState]:
        """

        :param global_state:
        :return:
        """
        state = global_state.mstate
        offset = state.stack.pop()

        state.mem_extend(offset, 32)
        data = state.memory.get_word_at(offset)

        state.stack.append(data)
        return [global_state]

    @StateTransition()
    def mstore_(self, global_state: GlobalState) -> List[GlobalState]:
        """

        :param global_state:
        :return:
        """
        state = global_state.mstate
        mstart, value = state.stack.pop(), state.stack.pop()

        try:
            state.mem_extend(mstart, 32)
        except Exception:
            log.debug("Error extending memory")

        state.memory.write_word_at(mstart, value)

        return [global_state]

    @StateTransition()
    def mstore8_(self, global_state: GlobalState) -> List[GlobalState]:
        """

        :param global_state:
        :return:
        """
        state = global_state.mstate
        offset, value = state.stack.pop(), state.stack.pop()

        state.mem_extend(offset, 1)

        try:
            value_to_write = (
                util.get_concrete_int(value) % 256
            )  # type: Union[int, BitVec]
        except TypeError:  # BitVec
            value_to_write = Extract(7, 0, value)

        state.memory[offset] = value_to_write

        return [global_state]

    @StateTransition()
    def sload_(self, global_state: GlobalState) -> List[GlobalState]:
        """

        :param global_state:
        :return:
        """

        state = global_state.mstate
        index = state.stack.pop()
        state.stack.append(global_state.environment.active_account.storage[index])
        return [global_state]

    @StateTransition(is_state_mutation_instruction=True)
    def sstore_(self, global_state: GlobalState) -> List[GlobalState]:
        """

        :param global_state:
        :return:
        """
        state = global_state.mstate
        index, value = state.stack.pop(), state.stack.pop()
        global_state.environment.active_account.storage[index] = value
        return [global_state]

    @StateTransition(increment_pc=False, enable_gas=False)
    def jump_(self, global_state: GlobalState) -> List[GlobalState]:
        """

        :param global_state:
        :return:
        """
        state = global_state.mstate
        disassembly = global_state.environment.code
        try:
            jump_addr = util.get_concrete_int(state.stack.pop())
        except TypeError:
            raise InvalidJumpDestination("Invalid jump argument (symbolic address)")
        except IndexError:
            raise StackUnderflowException()

        index = util.get_instruction_index(disassembly.instruction_list, jump_addr)
        if index is None:
            raise InvalidJumpDestination("JUMP to invalid address")

        op_code = disassembly.instruction_list[index]["opcode"]

        if op_code != "JUMPDEST":
            raise InvalidJumpDestination(
                "Skipping JUMP to invalid destination (not JUMPDEST): " + str(jump_addr)
            )

        new_state = copy(global_state)
        # add JUMP gas cost
        min_gas, max_gas = cast(Tuple[int, int], OPCODE_GAS["JUMP"])
        new_state.mstate.min_gas_used += min_gas
        new_state.mstate.max_gas_used += max_gas

        # manually set PC to destination
        new_state.mstate.pc = index
        new_state.mstate.depth += 1

        return [new_state]

    @StateTransition(increment_pc=False, enable_gas=False)
    def jumpi_(self, global_state: GlobalState) -> List[GlobalState]:
        """

        :param global_state:
        :return:
        """
        state = global_state.mstate
        disassembly = global_state.environment.code
        min_gas, max_gas = cast(Tuple[int, int], OPCODE_GAS["JUMPI"])
        states = []

        op0, condition = state.stack.pop(), state.stack.pop()

        try:
            jump_addr = util.get_concrete_int(op0)
        except TypeError:
            log.debug("Skipping JUMPI to invalid destination.")
            global_state.mstate.pc += 1
            global_state.mstate.min_gas_used += min_gas
            global_state.mstate.max_gas_used += max_gas
            return [global_state]

        # False case
        negated = (
            simplify(Not(condition)) if isinstance(condition, Bool) else condition == 0
        )
        negated.simplify()
        # True case
        condi = simplify(condition) if isinstance(condition, Bool) else condition != 0
        condi.simplify()

        negated_cond = (type(negated) == bool and negated) or (
            isinstance(negated, Bool) and not is_false(negated)
        )
        positive_cond = (type(condi) == bool and condi) or (
            isinstance(condi, Bool) and not is_false(condi)
        )

        if negated_cond:
            new_state = copy(global_state)
            # add JUMPI gas cost
            new_state.mstate.min_gas_used += min_gas
            new_state.mstate.max_gas_used += max_gas

            # manually increment PC
            new_state.mstate.depth += 1
            new_state.mstate.pc += 1
            new_state.mstate.constraints.append(negated)
            states.append(new_state)
        else:
            log.debug("Pruned unreachable states.")

        # True case

        # Get jump destination
        index = util.get_instruction_index(disassembly.instruction_list, jump_addr)

        if index is None:
            log.debug("Invalid jump destination: " + str(jump_addr))
            return states

        instr = disassembly.instruction_list[index]

        if instr["opcode"] == "JUMPDEST":
            if positive_cond:
                new_state = copy(global_state)
                # add JUMPI gas cost
                new_state.mstate.min_gas_used += min_gas
                new_state.mstate.max_gas_used += max_gas

                # manually set PC to destination
                new_state.mstate.pc = index
                new_state.mstate.depth += 1
                new_state.mstate.constraints.append(condi)
                states.append(new_state)
            else:
                log.debug("Pruned unreachable states.")
        return states

    @StateTransition()
    def pc_(self, global_state: GlobalState) -> List[GlobalState]:
        """

        :param global_state:
        :return:
        """
        index = global_state.mstate.pc
        program_counter = global_state.environment.code.instruction_list[index][
            "address"
        ]
        global_state.mstate.stack.append(program_counter)

        return [global_state]

    @StateTransition()
    def msize_(self, global_state: GlobalState) -> List[GlobalState]:
        """

        :param global_state:
        :return:
        """
        global_state.mstate.stack.append(global_state.mstate.memory_size)
        return [global_state]

    @StateTransition()
    def gas_(self, global_state: GlobalState) -> List[GlobalState]:
        """

        :param global_state:
        :return:
        """
        # TODO: Push a Constrained variable which lies between min gas and max gas
        global_state.mstate.stack.append(global_state.new_bitvec("gas", 256))
        return [global_state]

    @StateTransition(is_state_mutation_instruction=True)
    def log_(self, global_state: GlobalState) -> List[GlobalState]:
        """

        :param global_state:
        :return:
        """
        # TODO: implement me
        state = global_state.mstate
        dpth = int(self.op_code[3:])
        state.stack.pop(), state.stack.pop()
        log_data = [state.stack.pop() for _ in range(dpth)]
        # Not supported
        return [global_state]

    @StateTransition(is_state_mutation_instruction=True)
    def create_(self, global_state: GlobalState) -> List[GlobalState]:
        """

        :param global_state:
        :return:
        """
        # TODO: implement me

        state = global_state.mstate
        state.stack.pop(), state.stack.pop(), state.stack.pop()
        # Not supported
        state.stack.append(0)
        return [global_state]

    @StateTransition(is_state_mutation_instruction=True)
    def create2_(self, global_state: GlobalState) -> List[GlobalState]:
        """

        :param global_state:
        :return:
        """
        # TODO: implement me
        state = global_state.mstate
        endowment, memory_start, memory_length, salt = (
            state.stack.pop(),
            state.stack.pop(),
            state.stack.pop(),
            state.stack.pop(),
        )
        # Not supported
        state.stack.append(0)
        return [global_state]

    @StateTransition()
    def return_(self, global_state: GlobalState):
        """

        :param global_state:
        """
        state = global_state.mstate
        offset, length = state.stack.pop(), state.stack.pop()
        if length.symbolic:
            return_data = [global_state.new_bitvec("return_data", 8)]
            log.debug("Return with symbolic length or offset. Not supported")
        else:
            state.mem_extend(offset, length)
            StateTransition.check_gas_usage_limit(global_state)
            return_data = state.memory[offset : offset + length]
        global_state.current_transaction.end(global_state, return_data)

    @StateTransition(is_state_mutation_instruction=True)
    def suicide_(self, global_state: GlobalState):
        """

        :param global_state:
        """
        target = global_state.mstate.stack.pop()
        transfer_amount = global_state.environment.active_account.balance()
        # Often the target of the suicide instruction will be symbolic
        # If it isn't then we'll transfer the balance to the indicated contract
        global_state.world_state.balances[target] += transfer_amount

        global_state.environment.active_account = deepcopy(
            global_state.environment.active_account
        )
        global_state.accounts[
            global_state.environment.active_account.address.value
        ] = global_state.environment.active_account

        global_state.environment.active_account.set_balance(0)
        global_state.environment.active_account.deleted = True
        global_state.current_transaction.end(global_state)

    @StateTransition()
    def revert_(self, global_state: GlobalState) -> None:
        """

        :param global_state:
        """
        state = global_state.mstate
        offset, length = state.stack.pop(), state.stack.pop()
        return_data = [global_state.new_bitvec("return_data", 8)]
        try:
            return_data = state.memory[
                util.get_concrete_int(offset) : util.get_concrete_int(offset + length)
            ]
        except TypeError:
            log.debug("Return with symbolic length or offset. Not supported")
        global_state.current_transaction.end(
            global_state, return_data=return_data, revert=True
        )

    @StateTransition()
    def assert_fail_(self, global_state: GlobalState):
        """

        :param global_state:
        """
        # 0xfe: designated invalid opcode
        raise InvalidInstruction

    @StateTransition()
    def invalid_(self, global_state: GlobalState):
        """

        :param global_state:
        """
        raise InvalidInstruction

    @StateTransition()
    def stop_(self, global_state: GlobalState):
        """

        :param global_state:
        """
        global_state.current_transaction.end(global_state)

    @StateTransition()
    def call_(self, global_state: GlobalState) -> List[GlobalState]:
        """

        :param global_state:
        :return:
        """
        instr = global_state.get_current_instruction()
        environment = global_state.environment

        try:
            callee_address, callee_account, call_data, value, gas, memory_out_offset, memory_out_size = get_call_parameters(
                global_state, self.dynamic_loader, True
            )

            if callee_account is not None and callee_account.code.bytecode == "":
                log.debug("The call is related to ether transfer between accounts")
                sender = environment.active_account.address
                receiver = callee_account.address
                transfer_ether(global_state, sender, receiver, value)

                global_state.mstate.stack.append(
                    global_state.new_bitvec("retval_" + str(instr["address"]), 256)
                )
                return [global_state]

        except ValueError as e:
            log.debug(
                "Could not determine required parameters for call, putting fresh symbol on the stack. \n{}".format(
                    e
                )
            )
            # TODO: decide what to do in this case
            global_state.mstate.stack.append(
                global_state.new_bitvec("retval_" + str(instr["address"]), 256)
            )
            return [global_state]

        if environment.static:
            if isinstance(value, int) and value > 0:
                raise WriteProtection(
                    "Cannot call with non zero value in a static call"
                )
            if isinstance(value, BitVec):
                if value.symbolic:
                    global_state.mstate.constraints.append(
                        value == symbol_factory.BitVecVal(0, 256)
                    )
                elif value.value > 0:
                    raise WriteProtection(
                        "Cannot call with non zero value in a static call"
                    )

        native_result = native_call(
            global_state, callee_address, call_data, memory_out_offset, memory_out_size
        )
        if native_result:
            return native_result
        transaction = MessageCallTransaction(
            world_state=global_state.world_state,
            gas_price=environment.gasprice,
            gas_limit=gas,
            origin=environment.origin,
            caller=environment.active_account.address,
            callee_account=callee_account,
            call_data=call_data,
            call_value=value,
            static=environment.static,
        )
        raise TransactionStartSignal(transaction, self.op_code, global_state)

    @StateTransition()
    def call_post(self, global_state: GlobalState) -> List[GlobalState]:
        """

        :param global_state:
        :return:
        """

        return self.post_handler(global_state, function_name="call")

    @StateTransition()
    def callcode_(self, global_state: GlobalState) -> List[GlobalState]:
        """

        :param global_state:
        :return:
        """
        instr = global_state.get_current_instruction()
        environment = global_state.environment

        try:
            callee_address, callee_account, call_data, value, gas, _, _ = get_call_parameters(
                global_state, self.dynamic_loader, True
            )
        except ValueError as e:
            log.debug(
                "Could not determine required parameters for call, putting fresh symbol on the stack. \n{}".format(
                    e
                )
            )
            global_state.mstate.stack.append(
                global_state.new_bitvec("retval_" + str(instr["address"]), 256)
            )
            return [global_state]

        transaction = MessageCallTransaction(
            world_state=global_state.world_state,
            gas_price=environment.gasprice,
            gas_limit=gas,
            origin=environment.origin,
            code=callee_account.code,
            caller=environment.address,
            callee_account=environment.active_account,
            call_data=call_data,
            call_value=value,
            static=environment.static,
        )
        raise TransactionStartSignal(transaction, self.op_code, global_state)

    @StateTransition()
    def callcode_post(self, global_state: GlobalState) -> List[GlobalState]:
        """

        :param global_state:
        :return:
        """
        instr = global_state.get_current_instruction()

        try:
            callee_address, _, _, value, _, memory_out_offset, memory_out_size = get_call_parameters(
                global_state, self.dynamic_loader, True
            )
        except ValueError as e:
            log.debug(
                "Could not determine required parameters for call, putting fresh symbol on the stack. \n{}".format(
                    e
                )
            )
            global_state.mstate.stack.append(
                global_state.new_bitvec("retval_" + str(instr["address"]), 256)
            )
            return [global_state]

        if global_state.last_return_data is None:
            # Put return value on stack
            return_value = global_state.new_bitvec(
                "retval_" + str(instr["address"]), 256
            )
            global_state.mstate.stack.append(return_value)
            global_state.mstate.constraints.append(return_value == 0)
            return [global_state]

        try:
            memory_out_offset = (
                util.get_concrete_int(memory_out_offset)
                if isinstance(memory_out_offset, Expression)
                else memory_out_offset
            )
            memory_out_size = (
                util.get_concrete_int(memory_out_size)
                if isinstance(memory_out_size, Expression)
                else memory_out_size
            )
        except TypeError:
            global_state.mstate.stack.append(
                global_state.new_bitvec("retval_" + str(instr["address"]), 256)
            )
            return [global_state]

        # Copy memory
        global_state.mstate.mem_extend(
            memory_out_offset, min(memory_out_size, len(global_state.last_return_data))
        )
        for i in range(min(memory_out_size, len(global_state.last_return_data))):
            global_state.mstate.memory[
                i + memory_out_offset
            ] = global_state.last_return_data[i]

        # Put return value on stack
        return_value = global_state.new_bitvec("retval_" + str(instr["address"]), 256)
        global_state.mstate.stack.append(return_value)
        global_state.mstate.constraints.append(return_value == 1)
        return [global_state]

    @StateTransition()
    def delegatecall_(self, global_state: GlobalState) -> List[GlobalState]:
        """

        :param global_state:
        :return:
        """
        instr = global_state.get_current_instruction()
        environment = global_state.environment

        try:
            callee_address, callee_account, call_data, value, gas, _, _ = get_call_parameters(
                global_state, self.dynamic_loader
            )

            if callee_account is not None and callee_account.code.bytecode == "":
                log.debug("The call is related to ether transfer between accounts")
                sender = global_state.environment.active_account.address
                receiver = callee_account.address
                transfer_ether(global_state, sender, receiver, value)

                global_state.mstate.stack.append(
                    global_state.new_bitvec("retval_" + str(instr["address"]), 256)
                )
                return [global_state]

        except ValueError as e:
            log.debug(
                "Could not determine required parameters for call, putting fresh symbol on the stack. \n{}".format(
                    e
                )
            )
            global_state.mstate.stack.append(
                global_state.new_bitvec("retval_" + str(instr["address"]), 256)
            )
            return [global_state]

        transaction = MessageCallTransaction(
            world_state=global_state.world_state,
            gas_price=environment.gasprice,
            gas_limit=gas,
            origin=environment.origin,
            code=callee_account.code,
            caller=environment.sender,
            callee_account=environment.active_account,
            call_data=call_data,
            call_value=environment.callvalue,
            static=environment.static,
        )
        raise TransactionStartSignal(transaction, self.op_code, global_state)

    @StateTransition()
    def delegatecall_post(self, global_state: GlobalState) -> List[GlobalState]:
        """

        :param global_state:
        :return:
        """
        instr = global_state.get_current_instruction()

        try:
            callee_address, _, _, value, _, memory_out_offset, memory_out_size = get_call_parameters(
                global_state, self.dynamic_loader
            )
        except ValueError as e:
            log.debug(
                "Could not determine required parameters for call, putting fresh symbol on the stack. \n{}".format(
                    e
                )
            )
            global_state.mstate.stack.append(
                global_state.new_bitvec("retval_" + str(instr["address"]), 256)
            )
            return [global_state]

        if global_state.last_return_data is None:
            # Put return value on stack
            return_value = global_state.new_bitvec(
                "retval_" + str(instr["address"]), 256
            )
            global_state.mstate.stack.append(return_value)
            global_state.mstate.constraints.append(return_value == 0)
            return [global_state]

        try:
            memory_out_offset = (
                util.get_concrete_int(memory_out_offset)
                if isinstance(memory_out_offset, Expression)
                else memory_out_offset
            )
            memory_out_size = (
                util.get_concrete_int(memory_out_size)
                if isinstance(memory_out_size, Expression)
                else memory_out_size
            )
        except TypeError:
            global_state.mstate.stack.append(
                global_state.new_bitvec("retval_" + str(instr["address"]), 256)
            )
            return [global_state]

            # Copy memory
        global_state.mstate.mem_extend(
            memory_out_offset, min(memory_out_size, len(global_state.last_return_data))
        )
        for i in range(min(memory_out_size, len(global_state.last_return_data))):
            global_state.mstate.memory[
                i + memory_out_offset
            ] = global_state.last_return_data[i]

        # Put return value on stack
        return_value = global_state.new_bitvec("retval_" + str(instr["address"]), 256)
        global_state.mstate.stack.append(return_value)
        global_state.mstate.constraints.append(return_value == 1)
        return [global_state]

    @StateTransition()
    def staticcall_(self, global_state: GlobalState) -> List[GlobalState]:
        """

        :param global_state:
        :return:
        """
        instr = global_state.get_current_instruction()
        environment = global_state.environment
        try:
            callee_address, callee_account, call_data, value, gas, memory_out_offset, memory_out_size = get_call_parameters(
                global_state, self.dynamic_loader
            )

            if callee_account is not None and callee_account.code.bytecode == "":
                log.debug("The call is related to ether transfer between accounts")
                sender = environment.active_account.address
                receiver = callee_account.address
                transfer_ether(global_state, sender, receiver, value)

                global_state.mstate.stack.append(
                    global_state.new_bitvec("retval_" + str(instr["address"]), 256)
                )
                return [global_state]

        except ValueError as e:
            log.debug(
                "Could not determine required parameters for call, putting fresh symbol on the stack. \n{}".format(
                    e
                )
            )
            global_state.mstate.stack.append(
                global_state.new_bitvec("retval_" + str(instr["address"]), 256)
            )
            return [global_state]

        native_result = native_call(
            global_state, callee_address, call_data, memory_out_offset, memory_out_size
        )

        if native_result:
            return native_result

        transaction = MessageCallTransaction(
            world_state=global_state.world_state,
            gas_price=environment.gasprice,
            gas_limit=gas,
            origin=environment.origin,
            code=callee_account.code,
            caller=environment.address,
            callee_account=environment.active_account,
            call_data=call_data,
            call_value=value,
            static=True,
        )
        raise TransactionStartSignal(transaction, self.op_code, global_state)

    def staticcall_post(self, global_state: GlobalState) -> List[GlobalState]:
        return self.post_handler(global_state, function_name="staticcall")

    def post_handler(self, global_state, function_name: str):
        instr = global_state.get_current_instruction()

        try:
            callee_address, callee_account, call_data, value, gas, memory_out_offset, memory_out_size = get_call_parameters(
                global_state, self.dynamic_loader, True
            )
        except ValueError as e:
            log.debug(
                "Could not determine required parameters for {}, putting fresh symbol on the stack. \n{}".format(
                    function_name, e
                )
            )
            global_state.mstate.stack.append(
                global_state.new_bitvec("retval_" + str(instr["address"]), 256)
            )
            return [global_state]

        if global_state.last_return_data is None:
            # Put return value on stack
            return_value = global_state.new_bitvec(
                "retval_" + str(instr["address"]), 256
            )
            global_state.mstate.stack.append(return_value)
            return [global_state]

        try:
            memory_out_offset = (
                util.get_concrete_int(memory_out_offset)
                if isinstance(memory_out_offset, Expression)
                else memory_out_offset
            )
            memory_out_size = (
                util.get_concrete_int(memory_out_size)
                if isinstance(memory_out_size, Expression)
                else memory_out_size
            )
        except TypeError:
            global_state.mstate.stack.append(
                global_state.new_bitvec("retval_" + str(instr["address"]), 256)
            )
            return [global_state]

        # Copy memory
        global_state.mstate.mem_extend(
            memory_out_offset, min(memory_out_size, len(global_state.last_return_data))
        )
        for i in range(min(memory_out_size, len(global_state.last_return_data))):
            global_state.mstate.memory[
                i + memory_out_offset
            ] = global_state.last_return_data[i]

        # Put return value on stack
        return_value = global_state.new_bitvec("retval_" + str(instr["address"]), 256)
        global_state.mstate.stack.append(return_value)
        global_state.mstate.constraints.append(return_value == 1)

<<<<<<< HEAD
=======
    @StateTransition()
    def staticcall_(self, global_state: GlobalState) -> List[GlobalState]:
        """

        :param global_state:
        :return:
        """
        # TODO: implement me
        instr = global_state.get_current_instruction()
        try:
            callee_address, callee_account, call_data, value, gas, memory_out_offset, memory_out_size = get_call_parameters(
                global_state, self.dynamic_loader
            )

            if callee_account is not None and callee_account.code.bytecode == "":
                log.debug("The call is related to ether transfer between accounts")
                sender = global_state.environment.active_account.address
                receiver = callee_account.address
                transfer_ether(global_state, sender, receiver, value)

                global_state.mstate.stack.append(
                    global_state.new_bitvec("retval_" + str(instr["address"]), 256)
                )
                return [global_state]

        except ValueError as e:
            log.debug(
                "Could not determine required parameters for call, putting fresh symbol on the stack. \n{}".format(
                    e
                )
            )
            global_state.mstate.stack.append(
                global_state.new_bitvec("retval_" + str(instr["address"]), 256)
            )
            return [global_state]

        native_result = native_call(
            global_state, callee_address, call_data, memory_out_offset, memory_out_size
        )
        if native_result:
            return native_result

        global_state.mstate.stack.append(
            global_state.new_bitvec("retval_" + str(instr["address"]), 256)
        )
>>>>>>> 00dc912f
        return [global_state]<|MERGE_RESOLUTION|>--- conflicted
+++ resolved
@@ -2126,52 +2126,4 @@
         global_state.mstate.stack.append(return_value)
         global_state.mstate.constraints.append(return_value == 1)
 
-<<<<<<< HEAD
-=======
-    @StateTransition()
-    def staticcall_(self, global_state: GlobalState) -> List[GlobalState]:
-        """
-
-        :param global_state:
-        :return:
-        """
-        # TODO: implement me
-        instr = global_state.get_current_instruction()
-        try:
-            callee_address, callee_account, call_data, value, gas, memory_out_offset, memory_out_size = get_call_parameters(
-                global_state, self.dynamic_loader
-            )
-
-            if callee_account is not None and callee_account.code.bytecode == "":
-                log.debug("The call is related to ether transfer between accounts")
-                sender = global_state.environment.active_account.address
-                receiver = callee_account.address
-                transfer_ether(global_state, sender, receiver, value)
-
-                global_state.mstate.stack.append(
-                    global_state.new_bitvec("retval_" + str(instr["address"]), 256)
-                )
-                return [global_state]
-
-        except ValueError as e:
-            log.debug(
-                "Could not determine required parameters for call, putting fresh symbol on the stack. \n{}".format(
-                    e
-                )
-            )
-            global_state.mstate.stack.append(
-                global_state.new_bitvec("retval_" + str(instr["address"]), 256)
-            )
-            return [global_state]
-
-        native_result = native_call(
-            global_state, callee_address, call_data, memory_out_offset, memory_out_size
-        )
-        if native_result:
-            return native_result
-
-        global_state.mstate.stack.append(
-            global_state.new_bitvec("retval_" + str(instr["address"]), 256)
-        )
->>>>>>> 00dc912f
         return [global_state]