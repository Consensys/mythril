--- conflicted
+++ resolved
@@ -99,13 +99,8 @@
 
     try:
         code = dynamic_loader.dynld(environment.active_account.address, callee_address)
-<<<<<<< HEAD
     except Exception:
-        logging.info("Unable to execute dynamic loader.")
-=======
-    except Exception as e:
         logging.debug("Unable to execute dynamic loader.")
->>>>>>> 0638fd6a
         raise ValueError()
     if code is None:
         logging.debug("No code returned, not a contract account?")
