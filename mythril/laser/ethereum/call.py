--- conflicted
+++ resolved
@@ -215,13 +215,9 @@
     call_data: BaseCalldata,
     memory_out_offset: Union[int, Expression],
     memory_out_size: Union[int, Expression],
-<<<<<<< HEAD
-) -> Union[List[GlobalState], None]:
+) -> Optional[List[GlobalState]]:
+
     if not 0 < int(callee_address, 16) <= PRECOMPILE_COUNT:
-=======
-) -> Optional[List[GlobalState]]:
-    if not 0 < int(callee_address, 16) < 5:
->>>>>>> f185fc28
         return None
 
     log.debug("Native contract called: " + callee_address)
