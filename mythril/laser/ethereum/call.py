--- conflicted
+++ resolved
@@ -17,7 +17,7 @@
     ConcreteCalldata,
 )
 from mythril.laser.ethereum.state.global_state import GlobalState
-from mythril.laser.smt import BitVec, Bool, is_true
+from mythril.laser.smt import BitVec, is_true
 from mythril.laser.smt import simplify, Expression, symbol_factory
 from mythril.support.loader import DynLoader
 
@@ -50,16 +50,11 @@
 
     callee_account = None
     call_data = get_call_data(global_state, memory_input_offset, memory_input_size)
-<<<<<<< HEAD
-
-    if int(callee_address, 16) > PRECOMPILE_COUNT or int(callee_address, 16) == 0:
-=======
     if (
         isinstance(callee_address, BitVec)
-        or int(callee_address, 16) >= 5
+        or int(callee_address, 16) > PRECOMPILE_COUNT
         or int(callee_address, 16) == 0
     ):
->>>>>>> 7a4c11a4
         callee_account = get_callee_account(
             global_state, callee_address, dynamic_loader
         )
@@ -229,14 +224,9 @@
     call_data: BaseCalldata,
     memory_out_offset: Union[int, Expression],
     memory_out_size: Union[int, Expression],
-<<<<<<< HEAD
 ) -> Optional[List[GlobalState]]:
 
-    if not 0 < int(callee_address, 16) <= PRECOMPILE_COUNT:
-=======
-) -> Union[List[GlobalState], None]:
-    if isinstance(callee_address, BitVec) or not 0 < int(callee_address, 16) < 5:
->>>>>>> 7a4c11a4
+    if isinstance(callee_address, BitVec) or not 0 < int(callee_address, 16) <= PRECOMPILE_COUNT:
         return None
 
     log.debug("Native contract called: " + callee_address)
