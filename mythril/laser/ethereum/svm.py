"""This module implements the main symbolic execution engine."""
import logging
from collections import defaultdict
from copy import copy
from datetime import datetime, timedelta
import random
from typing import Callable, Dict, DefaultDict, List, Tuple, Optional

from mythril.support.opcodes import OPCODES
from mythril.analysis.potential_issues import check_potential_issues
from mythril.laser.execution_info import ExecutionInfo
from mythril.laser.ethereum.cfg import NodeFlags, Node, Edge, JumpType
from mythril.laser.ethereum.evm_exceptions import StackUnderflowException, VmException
from mythril.laser.ethereum.instructions import Instruction
from mythril.laser.ethereum.instruction_data import get_required_stack_elements
from mythril.laser.plugin.signals import PluginSkipWorldState, PluginSkipState
from mythril.laser.ethereum.state.global_state import GlobalState
from mythril.laser.ethereum.state.world_state import WorldState
from mythril.laser.ethereum.strategy.basic import DepthFirstSearchStrategy
from abc import ABCMeta
from mythril.laser.ethereum.time_handler import time_handler

from mythril.laser.ethereum.transaction import (
    ContractCreationTransaction,
    TransactionEndSignal,
    TransactionStartSignal,
    execute_contract_creation,
    execute_message_call,
)
from mythril.laser.smt import symbol_factory
from mythril.support.support_args import args

log = logging.getLogger(__name__)


class SVMError(Exception):
    """An exception denoting an unexpected state in symbolic execution."""

    pass


class LaserEVM:
    """The LASER EVM.

    Just as Mithril had to be mined at great efforts to provide the
    Dwarves with their exceptional armour, LASER stands at the heart of
    Mythril, digging deep in the depths of call graphs, unearthing the
    most precious symbolic call data, that is then hand-forged into
    beautiful and strong security issues by the experienced smiths we
    call detection modules. It is truly a magnificent symbiosis.
    """

    def __init__(
        self,
        dynamic_loader=None,
        max_depth=float("inf"),
        execution_timeout=60,
        create_timeout=10,
        strategy=DepthFirstSearchStrategy,
        transaction_count=2,
        requires_statespace=True,
        iprof=None,
        use_reachability_check=True,
        beam_width=None,
    ) -> None:
        """
        Initializes the laser evm object

        :param dynamic_loader: Loads data from chain
        :param max_depth: Maximum execution depth this vm should execute
        :param execution_timeout: Time to take for execution
        :param create_timeout: Time to take for contract creation
        :param strategy: Execution search strategy
        :param transaction_count: The amount of transactions to execute
        :param requires_statespace: Variable indicating whether the statespace should be recorded
        :param iprof: Instruction Profiler
        """
        self.execution_info: List[ExecutionInfo] = []

        self.open_states: List[WorldState] = []
        self.total_states = 0
        self.dynamic_loader = dynamic_loader
        self.use_reachability_check = use_reachability_check

        self.work_list: List[GlobalState] = []
        self.strategy = strategy(self.work_list, max_depth, beam_width=beam_width)
        self.max_depth = max_depth
        self.transaction_count = transaction_count

        self.execution_timeout = execution_timeout or 0
        self.create_timeout = create_timeout or 0

        self.requires_statespace = requires_statespace
        if self.requires_statespace:
            self.nodes: Dict[int, Node] = {}
            self.edges: List[Edge] = []

        self.time: datetime = None
        self.executed_transactions: bool = False

        self.pre_hooks: DefaultDict[str, List[Callable]] = defaultdict(list)
        self.post_hooks: DefaultDict[str, List[Callable]] = defaultdict(list)

        self._add_world_state_hooks: List[Callable] = []
        self._execute_state_hooks: List[Callable] = []

        self._start_exec_trans_hooks: List[Callable] = []
        self._stop_exec_trans_hooks: List[Callable] = []

        self._start_sym_trans_hooks: List[Callable] = []
        self._stop_sym_trans_hooks: List[Callable] = []

        self._start_sym_exec_hooks: List[Callable] = []
        self._stop_sym_exec_hooks: List[Callable] = []

        self._start_exec_hooks: List[Callable] = []
        self._stop_exec_hooks: List[Callable] = []

        self._transaction_end_hooks: List[Callable] = []

        self.iprof = iprof
        self.instr_pre_hook: Dict[str, List[Callable]] = {}
        self.instr_post_hook: Dict[str, List[Callable]] = {}
        for op in OPCODES:
            self.instr_pre_hook[op] = []
            self.instr_post_hook[op] = []
        self.hook_type_map = {
            "start_execute_transactions": self._start_exec_trans_hooks,
            "stop_execute_transactions": self._stop_exec_trans_hooks,
            "add_world_state": self._add_world_state_hooks,
            "execute_state": self._execute_state_hooks,
            "start_sym_exec": self._start_sym_exec_hooks,
            "stop_sym_exec": self._stop_sym_exec_hooks,
            "start_sym_trans": self._start_sym_trans_hooks,
            "stop_sym_trans": self._stop_sym_trans_hooks,
            "start_exec": self._start_exec_hooks,
            "stop_exec": self._stop_exec_hooks,
            "transaction_end": self._transaction_end_hooks,
        }
        log.info("LASER EVM initialized with dynamic loader: " + str(dynamic_loader))

    def extend_strategy(self, extension: ABCMeta, **kwargs) -> None:
        self.strategy = extension(self.strategy, **kwargs)

    def sym_exec(
        self,
        world_state: WorldState = None,
        target_address: int = None,
        creation_code: str = None,
        contract_name: str = None,
    ) -> None:
        """Starts symbolic execution
        There are two modes of execution.
        Either we analyze a preconfigured configuration, in which case the world_state and target_address variables
        must be supplied.
        Or we execute the creation code of a contract, in which case the creation code and desired name of that
        contract should be provided.

        :param world_state The world state configuration from which to perform analysis
        :param target_address The address of the contract account in the world state which analysis should target
        :param creation_code The creation code to create the target contract in the symbolic environment
        :param contract_name The name that the created account should be associated with
        """
        pre_configuration_mode = target_address is not None
        scratch_mode = creation_code is not None and contract_name is not None
        if pre_configuration_mode == scratch_mode:
            raise ValueError("Symbolic execution started with invalid parameters")

        log.debug("Starting LASER execution")
        for hook in self._start_sym_exec_hooks:
            hook()

        time_handler.start_execution(self.execution_timeout)
        self.time = datetime.now()

        if pre_configuration_mode:
            self.open_states = [world_state]
            log.info("Starting message call transaction to {}".format(target_address))
            self.execute_transactions(symbol_factory.BitVecVal(target_address, 256))

        elif scratch_mode:
            log.info("Starting contract creation transaction")

            created_account = execute_contract_creation(
                self, creation_code, contract_name, world_state=world_state
            )
            log.info(
                "Finished contract creation, found {} open states".format(
                    len(self.open_states)
                )
            )

            if len(self.open_states) == 0:
                log.warning(
                    "No contract was created during the execution of contract creation "
                    "Increase the resources for creation execution (--max-depth or --create-timeout) "
                    "Check whether the bytecode is indeed the creation code, otherwise use the --bin-runtime flag"
                )

            self.execute_transactions(created_account.address)

        log.info("Finished symbolic execution")
        if self.requires_statespace:
            log.info(
                "%d nodes, %d edges, %d total states",
                len(self.nodes),
                len(self.edges),
                self.total_states,
            )

        for hook in self._stop_sym_exec_hooks:
            hook()

    def execute_transactions(self, address) -> None:
        """This function helps runs plugins that can order transactions.
        Such plugins should set self.executed_transactions as True after its execution

        :param address: Address of the contract
        :return: None
        """
        for hook in self._start_exec_trans_hooks:
            hook()

        if self.executed_transactions is False:
<<<<<<< HEAD
            execute_message_call(self, address, func_hashes=func_hashes)
=======
            self._execute_transactions(address)
>>>>>>> 8bc3726b

        for hook in self._stop_exec_trans_hooks:
            hook()

    def _execute_transactions(self, address):
        """This function executes multiple transactions on the address

        :param address: Address of the contract
        :return:
        """
        self.time = datetime.now()

        for i in range(self.transaction_count):
            if len(self.open_states) == 0:
                break
            old_states_count = len(self.open_states)
            if self.use_reachability_check:
                self.open_states = [
                    state
                    for state in self.open_states
                    if state.constraints.is_possible()
                ]
                prune_count = old_states_count - len(self.open_states)
                if prune_count:
                    log.info("Pruned {} unreachable states".format(prune_count))
            log.info(
                "Starting message call transaction, iteration: {}, {} initial states".format(
                    i, len(self.open_states)
                )
            )
            func_hashes = (
                args.transaction_sequences[i] if args.transaction_sequences else None
            )
            if func_hashes:
                func_hashes = [
                    bytes.fromhex(hex(func_hash)[2:]) for func_hash in func_hashes
                ]
            for hook in self._start_sym_trans_hooks:
                hook()

            execute_message_call(self, address, func_hashes=func_hashes)

            for hook in self._stop_sym_trans_hooks:
                hook()

        self.executed_transactions = True

    def _check_create_termination(self) -> bool:
        if len(self.open_states) != 0:
            return (
                self.create_timeout > 0
                and self.time + timedelta(seconds=self.create_timeout) <= datetime.now()
            )
        return self._check_execution_termination()

    def _check_execution_termination(self) -> bool:
        return (
            self.execution_timeout > 0
            and self.time + timedelta(seconds=self.execution_timeout) <= datetime.now()
        )

    def exec(self, create=False, track_gas=False) -> Optional[List[GlobalState]]:
        """

        :param create:
        :param track_gas:
        :return:
        """
        final_states = []  # type: List[GlobalState]
        for hook in self._start_exec_hooks:
            hook()

        for global_state in self.strategy:

            if create and self._check_create_termination():
                log.debug("Hit create timeout, returning.")
                return final_states + [global_state] if track_gas else None

            if not create and self._check_execution_termination():
                log.debug("Hit execution timeout, returning.")
                return final_states + [global_state] if track_gas else None
            try:
                new_states, op_code = self.execute_state(global_state)
            except NotImplementedError:
                log.debug("Encountered unimplemented instruction")
                continue
            if len(new_states) > 1 and random.uniform(0, 1) < args.pruning_factor:
                new_states = [
                    state
                    for state in new_states
                    if state.world_state.constraints.is_possible()
                ]

            self.manage_cfg(op_code, new_states)  # TODO: What about op_code is None?
            if new_states:
                self.work_list += new_states
            elif track_gas:
                final_states.append(global_state)
            self.total_states += len(new_states)

        for hook in self._stop_exec_hooks:
            hook()

        return final_states if track_gas else None

    def _add_world_state(self, global_state: GlobalState):
        """Stores the world_state of the passed global state in the open states"""

        for hook in self._add_world_state_hooks:
            try:
                hook(global_state)
            except PluginSkipWorldState:
                return

        self.open_states.append(global_state.world_state)

    def handle_vm_exception(
        self, global_state: GlobalState, op_code: str, error_msg: str
    ) -> List[GlobalState]:
        _, return_global_state = global_state.transaction_stack.pop()

        if return_global_state is None:
            # In this case we don't put an unmodified world state in the open_states list Since in the case of an
            #  exceptional halt all changes should be discarded, and this world state would not provide us with a
            #  previously unseen world state
            log.debug("Encountered a VmException, ending path: `{}`".format(error_msg))
            new_global_states = []  # type: List[GlobalState]
        else:
            # First execute the post hook for the transaction ending instruction
            self._execute_post_hook(op_code, [global_state])
            new_global_states = self._end_message_call(
                return_global_state, global_state, revert_changes=True, return_data=None
            )
        return new_global_states

    def execute_state(
        self, global_state: GlobalState
    ) -> Tuple[List[GlobalState], Optional[str]]:
        """Execute a single instruction in global_state.

        :param global_state:
        :return: A list of successor states.
        """
        # Execute hooks
        try:
            for hook in self._execute_state_hooks:
                hook(global_state)
        except PluginSkipState:
            return [], None

        instructions = global_state.environment.code.instruction_list
        try:
            op_code = instructions[global_state.mstate.pc]["opcode"]
        except IndexError:
            self._add_world_state(global_state)
            return [], None

        if len(global_state.mstate.stack) < get_required_stack_elements(op_code):
            error_msg = (
                "Stack Underflow Exception due to insufficient "
                "stack elements for the address {}".format(
                    instructions[global_state.mstate.pc]["address"]
                )
            )
            new_global_states = self.handle_vm_exception(
                global_state, op_code, error_msg
            )
            self._execute_post_hook(op_code, new_global_states)
            return new_global_states, op_code

        try:
            self._execute_pre_hook(op_code, global_state)
        except PluginSkipState:
            return [], None

        try:
            new_global_states = Instruction(
                op_code,
                self.dynamic_loader,
                pre_hooks=self.instr_pre_hook[op_code],
                post_hooks=self.instr_post_hook[op_code],
            ).evaluate(global_state)

        except VmException as e:
            for hook in self._transaction_end_hooks:
                hook(
                    global_state,
                    global_state.current_transaction,
                    None,
                    False,
                )
            new_global_states = self.handle_vm_exception(global_state, op_code, str(e))

        except TransactionStartSignal as start_signal:
            # Setup new global state
            new_global_state = start_signal.transaction.initial_global_state()

            new_global_state.transaction_stack = copy(
                global_state.transaction_stack
            ) + [(start_signal.transaction, global_state)]
            new_global_state.node = global_state.node
            new_global_state.world_state.constraints = (
                start_signal.global_state.world_state.constraints
            )

            log.debug("Starting new transaction %s", start_signal.transaction)

            return [new_global_state], op_code

        except TransactionEndSignal as end_signal:
            (
                transaction,
                return_global_state,
            ) = end_signal.global_state.transaction_stack[-1]

            log.debug("Ending transaction %s.", transaction)

            for hook in self._transaction_end_hooks:
                hook(
                    end_signal.global_state,
                    transaction,
                    return_global_state,
                    end_signal.revert,
                )

            if return_global_state is None:
                if (
                    not isinstance(transaction, ContractCreationTransaction)
                    or transaction.return_data
                ) and not end_signal.revert:
                    check_potential_issues(global_state)
                    end_signal.global_state.world_state.node = global_state.node
                    self._add_world_state(end_signal.global_state)

                new_global_states = []
            else:

                # First execute the post hook for the transaction ending instruction
                self._execute_post_hook(op_code, [end_signal.global_state])

                # Propagate annotations
                new_annotations = [
                    annotation
                    for annotation in global_state.annotations
                    if annotation.persist_over_calls
                ]
                return_global_state.add_annotations(new_annotations)

                new_global_states = self._end_message_call(
                    copy(return_global_state),
                    global_state,
                    revert_changes=False or end_signal.revert,
                    return_data=transaction.return_data,
                )

        self._execute_post_hook(op_code, new_global_states)

        return new_global_states, op_code

    def _end_message_call(
        self,
        return_global_state: GlobalState,
        global_state: GlobalState,
        revert_changes=False,
        return_data=None,
    ) -> List[GlobalState]:
        """

        :param return_global_state:
        :param global_state:
        :param revert_changes:
        :param return_data:
        :return:
        """

        return_global_state.world_state.constraints += (
            global_state.world_state.constraints
        )
        # Resume execution of the transaction initializing instruction
        op_code = return_global_state.environment.code.instruction_list[
            return_global_state.mstate.pc
        ]["opcode"]

        # Set execution result in the return_state
        return_global_state.last_return_data = return_data
        if not revert_changes:
            return_global_state.world_state = copy(global_state.world_state)
            return_global_state.environment.active_account = global_state.accounts[
                return_global_state.environment.active_account.address.value
            ]
            if isinstance(
                global_state.current_transaction, ContractCreationTransaction
            ):
                return_global_state.mstate.min_gas_used += (
                    global_state.mstate.min_gas_used
                )
                return_global_state.mstate.max_gas_used += (
                    global_state.mstate.max_gas_used
                )
        try:
            # Execute the post instruction handler
            new_global_states = Instruction(
                op_code,
                self.dynamic_loader,
                pre_hooks=self.instr_pre_hook[op_code],
                post_hooks=self.instr_post_hook[op_code],
            ).evaluate(return_global_state, True)
        except VmException:
            new_global_states = []
        # In order to get a nice call graph we need to set the nodes here
        for state in new_global_states:
            state.node = global_state.node

        return new_global_states

    def manage_cfg(self, opcode: str, new_states: List[GlobalState]) -> None:
        """

        :param opcode:
        :param new_states:
        """
        if opcode == "JUMP":
            assert len(new_states) <= 1
            for state in new_states:
                self._new_node_state(state)
        elif opcode == "JUMPI":
            assert len(new_states) <= 2
            for state in new_states:
                self._new_node_state(
                    state, JumpType.CONDITIONAL, state.world_state.constraints[-1]
                )
        elif opcode in ("SLOAD", "SSTORE") and len(new_states) > 1:
            for state in new_states:
                self._new_node_state(
                    state, JumpType.CONDITIONAL, state.world_state.constraints[-1]
                )
        elif opcode == "RETURN":
            for state in new_states:
                self._new_node_state(state, JumpType.RETURN)

        for state in new_states:
            state.node.states.append(state)

    def _new_node_state(
        self, state: GlobalState, edge_type=JumpType.UNCONDITIONAL, condition=None
    ) -> None:
        """

        :param state:
        :param edge_type:
        :param condition:
        """
        try:
            address = state.environment.code.instruction_list[state.mstate.pc][
                "address"
            ]
        except IndexError:
            return
        new_node = Node(state.environment.active_account.contract_name)
        old_node = state.node
        state.node = new_node
        new_node.constraints = state.world_state.constraints
        if self.requires_statespace:
            self.nodes[new_node.uid] = new_node
            self.edges.append(
                Edge(
                    old_node.uid, new_node.uid, edge_type=edge_type, condition=condition
                )
            )

        if edge_type == JumpType.RETURN:
            new_node.flags |= NodeFlags.CALL_RETURN
        elif edge_type == JumpType.CALL:
            try:
                if "retval" in str(state.mstate.stack[-1]):
                    new_node.flags |= NodeFlags.CALL_RETURN
                else:
                    new_node.flags |= NodeFlags.FUNC_ENTRY
            except StackUnderflowException:
                new_node.flags |= NodeFlags.FUNC_ENTRY

        environment = state.environment
        disassembly = environment.code
        if isinstance(
            state.world_state.transaction_sequence[-1], ContractCreationTransaction
        ):
            environment.active_function_name = "constructor"
        elif address in disassembly.address_to_function_name:
            # Enter a new function
            environment.active_function_name = disassembly.address_to_function_name[
                address
            ]
            new_node.flags |= NodeFlags.FUNC_ENTRY

            log.debug(
                "- Entering function "
                + environment.active_account.contract_name
                + ":"
                + new_node.function_name
            )
        elif address == 0:
            environment.active_function_name = "fallback"

        new_node.function_name = environment.active_function_name

    def register_hooks(self, hook_type: str, hook_dict: Dict[str, List[Callable]]):
        """

        :param hook_type:
        :param hook_dict:
        """
        if hook_type == "pre":
            entrypoint = self.pre_hooks
        elif hook_type == "post":
            entrypoint = self.post_hooks
        else:
            raise ValueError(
                "Invalid hook type %s. Must be one of {pre, post}", hook_type
            )

        for op_code, funcs in hook_dict.items():
            entrypoint[op_code].extend(funcs)

    def register_laser_hooks(self, hook_type: str, hook: Callable):
        """registers the hook with this Laser VM"""

        if hook_type in self.hook_type_map:
            self.hook_type_map[hook_type].append(hook)
        else:
            raise ValueError(f"Invalid hook type {hook_type}")

    def register_instr_hooks(self, hook_type: str, opcode: str, hook: Callable):
        """Registers instructions hooks from plugins"""
        if hook_type == "pre":
            if opcode is None:
                for op in OPCODES:
                    self.instr_pre_hook[op].append(hook(op))
            else:
                self.instr_pre_hook[opcode].append(hook)
        else:
            if opcode is None:
                for op in OPCODES:
                    self.instr_post_hook[op].append(hook(op))
            else:
                self.instr_post_hook[opcode].append(hook)

    def instr_hook(self, hook_type, opcode) -> Callable:
        """Registers the annoted function with register_instr_hooks

        :param hook_type: Type of hook pre/post
        :param opcode: The opcode related to the function
        """

        def hook_decorator(func: Callable):
            """Hook decorator generated by laser_hook

            :param func: Decorated function
            """
            self.register_instr_hooks(hook_type, opcode, func)

        return hook_decorator

    def laser_hook(self, hook_type: str) -> Callable:
        """Registers the annotated function with register_laser_hooks

        :param hook_type:
        :return: hook decorator
        """

        def hook_decorator(func: Callable):
            """Hook decorator generated by laser_hook

            :param func: Decorated function
            """
            self.register_laser_hooks(hook_type, func)
            return func

        return hook_decorator

    def _execute_pre_hook(self, op_code: str, global_state: GlobalState) -> None:
        """

        :param op_code:
        :param global_state:
        :return:
        """
        if op_code not in self.pre_hooks.keys():
            return
        for hook in self.pre_hooks[op_code]:
            hook(global_state)

    def _execute_post_hook(
        self, op_code: str, global_states: List[GlobalState]
    ) -> None:
        """

        :param op_code:
        :param global_states:
        :return:
        """
        if op_code not in self.post_hooks.keys():
            return

        for hook in self.post_hooks[op_code]:
            for global_state in global_states:
                try:
                    hook(global_state)
                except PluginSkipState:
                    global_states.remove(global_state)

    def pre_hook(self, op_code: str) -> Callable:
        """

        :param op_code:
        :return:
        """

        def hook_decorator(func: Callable):
            """

            :param func:
            :return:
            """
            if op_code not in self.pre_hooks.keys():
                self.pre_hooks[op_code] = []
            self.pre_hooks[op_code].append(func)
            return func

        return hook_decorator

    def post_hook(self, op_code: str) -> Callable:
        """

        :param op_code:
        :return:
        """

        def hook_decorator(func: Callable):
            """

            :param func:
            :return:
            """
            if op_code not in self.post_hooks.keys():
                self.post_hooks[op_code] = []
            self.post_hooks[op_code].append(func)
            return func

        return hook_decorator<|MERGE_RESOLUTION|>--- conflicted
+++ resolved
@@ -222,11 +222,7 @@
             hook()
 
         if self.executed_transactions is False:
-<<<<<<< HEAD
-            execute_message_call(self, address, func_hashes=func_hashes)
-=======
             self._execute_transactions(address)
->>>>>>> 8bc3726b
 
         for hook in self._stop_exec_trans_hooks:
             hook()
