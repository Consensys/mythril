--- conflicted
+++ resolved
@@ -67,17 +67,8 @@
         :param requires_statespace: Variable indicating whether the statespace should be recorded
         :param enable_iprof: Variable indicating whether instruction profiling should be turned on
         """
-<<<<<<< HEAD
-        world_state = WorldState()
-        world_state.accounts = accounts
-
-        # this sets the initial world state
-        self.world_state = world_state
-        self.open_states = [world_state]
-
-=======
         self.open_states = []  # type: List[WorldState]
->>>>>>> 24da7c56
+
         self.total_states = 0
         self.dynamic_loader = dynamic_loader
 
