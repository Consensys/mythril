--- conflicted
+++ resolved
@@ -8,13 +8,9 @@
 from py_ecc.secp256k1 import N as secp256k1n
 from rlp.utils import ALL_BYTES
 
-<<<<<<< HEAD
-from mythril.laser.ethereum.util import bytearray_to_int, sha3
 from mythril.laser.ethereum.state import Calldata
-=======
 from mythril.laser.ethereum.util import bytearray_to_int, sha3, get_concrete_int
 from z3 import Concat, simplify
->>>>>>> 1db19a97
 
 
 class NativeContractException(Exception):
@@ -79,15 +75,7 @@
     return bytes(padded)
 
 
-<<<<<<< HEAD
 def identity(data: Union[bytes, str]) -> bytes:
-    try:
-        data = bytes(data)
-    except TypeError:
-        raise NativeContractException
-    return copy.copy(data)
-=======
-def identity(data):
     # Group up into an array of 32 byte words instead
     # of an array of bytes. If saved to memory, 32 byte
     # words are currently needed, but a correct memory
@@ -98,7 +86,6 @@
     for i in range(0, len(data), 32):
         result.append(simplify(Concat(data[i : i + 32])))
     return result
->>>>>>> 1db19a97
 
 
 def native_contracts(address: int, data: Calldata):
