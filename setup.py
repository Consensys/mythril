from setuptools import setup, find_packages
from setuptools.command.install import install
import os

# Package version (vX.Y.Z). It must match git tag being used for CircleCI
# deployment; otherwise the build will failed.
<<<<<<< HEAD
VERSION = "v0.16.32"
=======
VERSION = "v0.17.0"
>>>>>>> 1f982be3

class VerifyVersionCommand(install):
  """Custom command to verify that the git tag matches our version"""
  description = 'verify that the git tag matches our version'

  def run(self):
      tag = os.getenv('CIRCLE_TAG')

      if (tag != VERSION):
          info = "Git tag: {0} does not match the version of this app: {1}".format(tag, VERSION)
          sys.exit(info)

long_description = '''
Mythril is a security analysis tool for Ethereum smart contracts. It
uses concolic analysis to detect various types of issues. Use it to
analyze source code or as a nmap-style black-box blockchain scanner (an
"ethermap" if you will).

Installation and setup
----------------------

Install from Pypi:

.. code:: bash

    $ pip install mythril

Or, clone the GitHub repo to install the newest master branch:

.. code:: bash

    $ git clone https://github.com/b-mueller/mythril/
    $ cd mythril
    $ python setup.py install

Note that Mythril requires Python 3.5 to work.

Function signatures
~~~~~~~~~~~~~~~~~~~

Whenever you disassemble or analyze binary code, Mythril will try to
resolve function names using its local signature database. The database
must be provided at ``~/.mythril/signatures.json``. You can start out
with the `default file <signatures.json>`__ as follows:

::

    $ cd ~/.mythril
    $ wget https://raw.githubusercontent.com/b-mueller/mythril/master/signatures.json

When you analyze Solidity code, new function signatures are added to the
database automatically.

Security analysis
-----------------

Run ``myth -x`` with one of the input options described below to run the
analysis. This will run the Python modules in the
`/analysis/modules <https://github.com/b-mueller/mythril/tree/master/mythril/analysis/modules>`__
directory.

Mythril detects a range of `security issues <security_checks.md>`__,
including integer underflows, owner-overwrite-to-Ether-withdrawal, and
others. However, the analysis will not detect business logic issues and
is not equivalent to formal verification.

Analyzing Solidity code
~~~~~~~~~~~~~~~~~~~~~~~

In order to work with Solidity source code files, the `solc command line
compiler <http://solidity.readthedocs.io/en/develop/using-the-compiler.html>`__
needs to be installed and in path. You can then provide the source
file(s) as positional arguments, e.g.:

.. code:: bash

    $ myth -x myContract.sol

Alternatively, compile the code on `Remix <http://remix.ethereum.org>`__
and pass the runtime binary code to Mythril:

.. code:: bash

    $ myth -x -c "0x5060(...)"

If you have multiple interdependent contracts, pass them to Mythril as
separate input files. Mythril will map the first contract to address
"0x0000(..)", the second one to "0x1111(...)", and so forth (make sure
that contract addresses are set accordingly in the source). The contract
passed in the first argument will be executed as the "main" contract.

.. code:: bash

    $ myth -x myContract.sol myLibrary.sol

Working with on-chain contracts
~~~~~~~~~~~~~~~~~~~~~~~~~~~~~~~

To analyze contracts on the blockchain you need an Ethereum node. By
default, Mythril will query a local node via RPC. Alternatively, you can
use `INFURA <https://infura.io>`__:

::

    $ myth --infura-mainnet -x -a 0x5c436ff914c458983414019195e0f4ecbef9e6dd

If you are planning to do batch operations or use the contract search
features, running a
`go-ethereum <https://github.com/ethereum/go-ethereum>`__ node is
recommended. Start your local node as follows:

.. code:: bash

    $ geth --rpc --rpcapi eth,debug --syncmode fast

Specify the target contract with the ``-a`` option:

.. code:: bash

    $ myth -x -a 0x5c436ff914c458983414019195e0f4ecbef9e6dd -v1

Adding the ``-l`` flag will cause Mythril to automatically retrieve
dependencies, such as library contracts:

.. code:: bash

    $  myth -x -a 0xEbFD99838cb0c132016B9E117563CB41f2B02264 -l -v1

Control flow graph
------------------

The ``-g FILENAME`` option generates an `interactive jsViz
graph <http://htmlpreview.github.io/?https://github.com/b-mueller/mythril/blob/master/static/mythril.html>`__:

.. code:: bash

    $ myth -g ./graph.html -a 0xEbFD99838cb0c132016B9E117563CB41f2B02264 -l

.. figure:: https://raw.githubusercontent.com/b-mueller/mythril/master/static/callgraph7.png
   :alt: Call graph

   callgraph

[STRIKEOUT:The "bounce" effect, while awesome (and thus enabled by
default), sometimes messes up the graph layout.] Try adding the
``--enable-physics`` flag for a very entertaining "bounce" effect that
unfortunately completely destroys usability.

Blockchain exploration
----------------------

Mythril builds its own contract database to enable fast search
operations. This enables operations like those described in the
`legendary "Mitch Brenner" blog
post <https://medium.com/@rtaylor30/how-i-snatched-your-153-037-eth-after-a-bad-tinder-date-d1d84422a50b>`__
in [STRIKEOUT:seconds] minutes instead of days. Unfortunately, the
initial sync process is slow. You don't need to sync the whole
blockchain right away though: If you abort the syncing process with
``ctrl+c``, it will be auto-resumed the next time you run the
``--init-db`` command.

.. code:: bash

    $ myth --init-db
    Starting synchronization from latest block: 4323706
    Processing block 4323000, 3 individual contracts in database
    (...)

The default behavior is to only sync contracts with a non-zero balance.
You can disable this behavior with the ``--sync-all`` flag, but be aware
that this will result in a huge (as in: dozens of GB) database.

Searching from the command line
~~~~~~~~~~~~~~~~~~~~~~~~~~~~~~~

The search feature allows you to find contract instances that contain
specific function calls and opcode sequences. It supports simple boolean
expressions, such as:

.. code:: bash

    $ myth --search "func#changeMultisig(address)#"
    $ myth --search "code#PUSH1 0x50,POP#"
    $ myth --search "func#changeMultisig(address)# and code#PUSH1 0x50#"

Reading contract storage
~~~~~~~~~~~~~~~~~~~~~~~~

You can read the contents of storage slots from a deployed contract as
follows.

.. code:: bash

    ./myth --storage 0 -a "0x76799f77587738bfeef09452df215b63d2cfb08a"
    0x0000000000000000000000000000000000000000000000000000000000000003

Utilities
---------

Disassembler
~~~~~~~~~~~~

Use the ``-d`` flag to disassemble code. The disassembler accepts a
bytecode string or a contract address as its input.

.. code:: bash

    $ myth -d -c "0x6060"
    0 PUSH1 0x60

Specifying an address via ``-a ADDRESS`` will download the contract code
from your node.

.. code:: bash

    $ myth -d -a "0x2a0c0dbecc7e4d658f48e01e3fa353f44050c208"
    0 PUSH1 0x60
    2 PUSH1 0x40
    4 MSTORE
    (...)
    1135 - FUNCTION safeAdd(uint256,uint256) -
    1136 CALLVALUE
    1137 ISZERO

Finding cross-references
~~~~~~~~~~~~~~~~~~~~~~~~

It is often useful to find other contracts referenced by a particular
contract. E.g.:

.. code:: bash

    $ myth --search "code#DELEGATECALL#"
    Matched contract with code hash 07459966443977122e639cbf7804c446
    Address: 0x76799f77587738bfeef09452df215b63d2cfb08a, balance: 1000000000000000
    $ myth --xrefs -a 0x76799f77587738bfeef09452df215b63d2cfb08a
    5b9e8728e316bbeb692d22daaab74f6cbf2c4691

Calculating function hashes
~~~~~~~~~~~~~~~~~~~~~~~~~~~

To print the Keccak hash for a given function signature:

.. code:: bash

    $ myth --hash "setOwner(address)"
    0x13af4035

Credit
------

-  JSON RPC library is adapted from
   `ethjsonrpc <https://github.com/ConsenSys/ethjsonrpc>`__ (it doesn't
   seem to be maintained anymore, and I needed to make some changes to
   it).

-  The signature data in ``signatures.json`` was initially obtained from
   the `Ethereum Function Signature
   Database <https://www.4byte.directory>`__.
'''


setup(
    name='mythril',

    version=VERSION[1:],

    description='Security analysis tool for Ethereum smart contracts',
    long_description=long_description,

    url='https://github.com/b-mueller/mythril',

    author='Bernhard Mueller',
    author_email='bernhard.mueller11@gmail.com',

    license='MIT',

    classifiers=[
        'Development Status :: 3 - Alpha',

        'Intended Audience :: Science/Research',
        'Topic :: Software Development :: Disassemblers',

        'License :: OSI Approved :: MIT License',

        'Programming Language :: Python :: 2',
        'Programming Language :: Python :: 2.7',
        'Programming Language :: Python :: 3',
        'Programming Language :: Python :: 3.3',
        'Programming Language :: Python :: 3.4',
        'Programming Language :: Python :: 3.5',
    ],

    keywords='hacking disassembler security ethereum',

    packages=find_packages(exclude=['contrib', 'docs', 'tests']),

    install_requires=[
        'ethereum>=2.3.0',
        'ZODB>=5.3.0',
        'z3-solver>=4.5',
        'laser-ethereum>=0.5.20',
        'requests',
        'BTrees',
        'py-solc',
        'plyvel',
        'pytest',
        'eth_abi>=1.0.0',
        'eth-utils>=1.0.1',
        'eth-account>=0.1.0a2',
        'eth-hash>=0.1.0',
        'eth-keyfile>=0.5.1',
        'eth-keys>=0.2.0b3',
        'eth-rlp>=0.1.0',
        'eth-tester>=0.1.0b21',
        'coverage',
        'jinja2',
        'attrs',
        'rlp<1.0.0'
    ],

    python_requires='>=3.5',

    extras_require={
    },

    include_package_data=True,

    scripts=['myth'],

    cmdclass = {
      'verify': VerifyVersionCommand,
    }
)<|MERGE_RESOLUTION|>--- conflicted
+++ resolved
@@ -4,11 +4,8 @@
 
 # Package version (vX.Y.Z). It must match git tag being used for CircleCI
 # deployment; otherwise the build will failed.
-<<<<<<< HEAD
-VERSION = "v0.16.32"
-=======
+
 VERSION = "v0.17.0"
->>>>>>> 1f982be3
 
 class VerifyVersionCommand(install):
   """Custom command to verify that the git tag matches our version"""
