from mythril.laser.ethereum.evm_exceptions import VmException
from mythril.laser.ethereum.svm import LaserEVM
from mythril.laser.ethereum.state import Account
from mythril.disassembler.disassembly import Disassembly
from mythril.laser.ethereum.transaction.concolic import execute_message_call
from mythril.analysis.solver import get_model
from datetime import datetime
import binascii
import json
from pathlib import Path
import pytest

evm_test_dir = Path(__file__).parent / "VMTests"

test_types = [
    "vmArithmeticTest",
    "vmBitwiseLogicOperation",
    "vmEnvironmentalInfo",
    "vmPushDupSwapTest",
    "vmTests",
    # "vmSha3Test",
]


def load_test_data(designations):
    return_data = []
    for designation in designations:
        for file_reference in (evm_test_dir / designation).iterdir():

            with file_reference.open() as file:
                top_level = json.load(file)

                for test_name, data in top_level.items():
                    pre_condition = data["pre"]

                    action = data["exec"]
                    gas_before = int(action["gas"], 16)
                    gas_after = data.get("gas")
                    gas_used = (
                        gas_before - int(gas_after, 16)
                        if gas_after is not None
                        else None
                    )

                    post_condition = data.get("post", {})
                    environment = data.get("env")

                    return_data.append(
                        (
                            test_name,
                            environment,
                            pre_condition,
                            action,
                            gas_used,
                            post_condition,
                        )
                    )

    return return_data


@pytest.mark.parametrize(
    "test_name, environment, pre_condition, action, gas_used, post_condition",
    load_test_data(test_types),
)
def test_vmtest(
    test_name: str,
    environment: dict,
    pre_condition: dict,
    action: dict,
    gas_used: int,
    post_condition: dict,
) -> None:
    # Arrange
    if test_name == "gasprice":
        return
    accounts = {}
    for address, details in pre_condition.items():
        account = Account(address)
        account.code = Disassembly(details["code"][2:])
        account.balance = int(details["balance"], 16)
        account.nonce = int(details["nonce"], 16)

        accounts[address] = account

    laser_evm = LaserEVM(accounts)

    # Act
    laser_evm.time = datetime.now()

    final_states = execute_message_call(
        laser_evm,
        callee_address=action["address"],
        caller_address=action["caller"],
        origin_address=binascii.a2b_hex(action["origin"][2:]),
        code=action["code"][2:],
        gas_limit=int(action["gas"], 16),
        data=binascii.a2b_hex(action["data"][2:]),
        gas_price=int(action["gasPrice"], 16),
        value=int(action["value"], 16),
        track_gas=True,
    )

    # Assert
<<<<<<< HEAD
    if gas_used is not None and gas_used < 8000000:
        # avoid gas usage larger than block gas limit
        # this currently exceeds our estimations
        gas_min_max = [
            (s.mstate.min_gas_used, s.mstate.max_gas_used) for s in final_states
        ]
        gas_ranges = [g[0] <= gas_used <= g[1] for g in gas_min_max]
        assert all(map(lambda g: g[0] <= g[1], gas_min_max))
        assert any(gas_ranges)

    if any((v in test_name for v in ["error", "oog"])):
        # no more work to do if error happens or out of gas
        assert len(laser_evm.open_states) == 0
    else:
        assert len(laser_evm.open_states) == 1
        world_state = laser_evm.open_states[0]
        model = get_model(
            next(iter(laser_evm.nodes.values())).states[0].mstate.constraints
        )

        for address, details in post_condition.items():
            account = world_state[address]

            assert account.nonce == int(details["nonce"], 16)
            assert account.code.bytecode == details["code"][2:]

            for index, value in details["storage"].items():
                expected = int(value, 16)
                if type(account.storage[int(index, 16)]) != int:
                    actual = model.eval(account.storage[int(index, 16)])
                    actual = 1 if actual == True else 0 if actual == False else actual
                else:
                    actual = account.storage[int(index, 16)]
                assert actual == expected
=======

    assert len(laser_evm.open_states) == 1

    world_state = laser_evm.open_states[0]
    model = get_model(next(iter(laser_evm.nodes.values())).states[0].mstate.constraints)

    for address, details in post_condition.items():
        account = world_state[address]

        assert account.nonce == int(details["nonce"], 16)
        assert account.code.bytecode == details["code"][2:]

        for index, value in details["storage"].items():
            expected = int(value, 16)
            actual = account.storage[int(index, 16)]
            if type(actual) not in [str, bytes, int]:
                actual = model.eval(actual)
                actual = 1 if actual == True else 0 if actual == False else actual
            else:
                if type(actual) == bytes:
                    actual = int(binascii.b2a_hex(actual), 16)
                elif type(actual) == str:
                    actual = int(actual, 16)
            assert actual == expected
>>>>>>> 5a780264
<|MERGE_RESOLUTION|>--- conflicted
+++ resolved
@@ -102,7 +102,6 @@
     )
 
     # Assert
-<<<<<<< HEAD
     if gas_used is not None and gas_used < 8000000:
         # avoid gas usage larger than block gas limit
         # this currently exceeds our estimations
@@ -131,35 +130,13 @@
 
             for index, value in details["storage"].items():
                 expected = int(value, 16)
-                if type(account.storage[int(index, 16)]) != int:
-                    actual = model.eval(account.storage[int(index, 16)])
+                actual = account.storage[int(index, 16)]
+                if type(actual) not in [str, bytes, int]:
+                    actual = model.eval(actual)
                     actual = 1 if actual == True else 0 if actual == False else actual
                 else:
-                    actual = account.storage[int(index, 16)]
-                assert actual == expected
-=======
-
-    assert len(laser_evm.open_states) == 1
-
-    world_state = laser_evm.open_states[0]
-    model = get_model(next(iter(laser_evm.nodes.values())).states[0].mstate.constraints)
-
-    for address, details in post_condition.items():
-        account = world_state[address]
-
-        assert account.nonce == int(details["nonce"], 16)
-        assert account.code.bytecode == details["code"][2:]
-
-        for index, value in details["storage"].items():
-            expected = int(value, 16)
-            actual = account.storage[int(index, 16)]
-            if type(actual) not in [str, bytes, int]:
-                actual = model.eval(actual)
-                actual = 1 if actual == True else 0 if actual == False else actual
-            else:
-                if type(actual) == bytes:
-                    actual = int(binascii.b2a_hex(actual), 16)
-                elif type(actual) == str:
-                    actual = int(actual, 16)
-            assert actual == expected
->>>>>>> 5a780264
+                    if type(actual) == bytes:
+                        actual = int(binascii.b2a_hex(actual), 16)
+                    elif type(actual) == str:
+                        actual = int(actual, 16)
+                assert actual == expected