from mythril.laser.ethereum.svm import LaserEVM
from mythril.laser.ethereum.state.account import Account
from mythril.laser.ethereum.state.world_state import WorldState
from mythril.disassembler.disassembly import Disassembly
from mythril.laser.ethereum.transaction.concolic import execute_message_call
from mythril.laser.smt import Expression, BitVec, symbol_factory
from mythril.analysis.solver import get_model
from datetime import datetime

import binascii
import json
import os
from pathlib import Path
import pytest
from z3 import ExprRef, simplify

evm_test_dir = Path(__file__).parent / "VMTests"


test_types = [
    "vmArithmeticTest",
    "vmBitwiseLogicOperation",
    "vmEnvironmentalInfo",
    "vmPushDupSwapTest",
    "vmTests",
    "vmSha3Test",
    "vmSystemOperations",
    "vmRandomTest",
    "vmIOandFlowOperations",
]

tests_with_gas_support = ["gas0", "gas1"]
tests_with_block_number_support = [
    "BlockNumberDynamicJumpi0",
    "BlockNumberDynamicJumpi1",
    "BlockNumberDynamicJump0_jumpdest2",
    "DynamicJumpPathologicalTest0",
    "BlockNumberDynamicJumpifInsidePushWithJumpDest",
    "BlockNumberDynamicJumpiAfterStop",
    "BlockNumberDynamicJumpifInsidePushWithoutJumpDest",
    "BlockNumberDynamicJump0_jumpdest0",
    "BlockNumberDynamicJumpi1_jumpdest",
    "BlockNumberDynamicJumpiOutsideBoundary",
    "DynamicJumpJD_DependsOnJumps1",
]
tests_with_log_support = ["log1MemExp"]
tests_not_relevent = [
    "loop_stacklimit_1020",  # We won't be looping till 1020 as we have a max_depth
    "loop_stacklimit_1021",
]
tests_to_resolve = ["jumpTo1InstructionafterJump", "sstore_load_2", "jumpi_at_the_end"]
ignored_test_names = (
    tests_with_gas_support
    + tests_with_log_support
    + tests_with_block_number_support
    + tests_with_block_number_support
    + tests_not_relevent
    + tests_to_resolve
)


def load_test_data(designations):
    """

    :param designations:
    :return:
    """
    return_data = []
    for designation in designations:
        for file_reference in (evm_test_dir / designation).iterdir():

            with file_reference.open() as file:
                top_level = json.load(file)

                for test_name, data in top_level.items():
                    pre_condition = data["pre"]

                    action = data["exec"]
                    gas_before = int(action["gas"], 16)
                    gas_after = data.get("gas")
                    gas_used = (
                        gas_before - int(gas_after, 16)
                        if gas_after is not None
                        else None
                    )

                    post_condition = data.get("post", {})
                    environment = data.get("env")

                    return_data.append(
                        (
                            test_name,
                            environment,
                            pre_condition,
                            action,
                            gas_used,
                            post_condition,
                        )
                    )

    return return_data


@pytest.mark.parametrize(
    "test_name, environment, pre_condition, action, gas_used, post_condition",
    load_test_data(test_types),
)
def test_vmtest(
    test_name: str,
    environment: dict,
    pre_condition: dict,
    action: dict,
    gas_used: int,
    post_condition: dict,
) -> None:

    # Arrange
    if test_name in ignored_test_names:
        return

    world_state = WorldState()

    for address, details in pre_condition.items():
        account = Account(address, concrete_storage=True)
        account.code = Disassembly(details["code"][2:])
        account.nonce = int(details["nonce"], 16)
        for key, value in details["storage"].items():
<<<<<<< HEAD
            key_bitvec = symbol_factory.BitVecVal(int(key, 16), 256)
            account.storage[key_bitvec] = int(value, 16)
=======
            account.storage.put(int(key, 16), int(value, 16), 10)
>>>>>>> 558dd423

        world_state.put_account(account)
        account.set_balance(int(details["balance"], 16))

    laser_evm = LaserEVM()
    laser_evm.open_states = [world_state]

    # Act
    laser_evm.time = datetime.now()

    final_states = execute_message_call(
        laser_evm,
        callee_address=symbol_factory.BitVecVal(int(action["address"], 16), 256),
        caller_address=symbol_factory.BitVecVal(int(action["caller"], 16), 256),
        origin_address=symbol_factory.BitVecVal(int(action["origin"], 16), 256),
        code=action["code"][2:],
        gas_limit=int(action["gas"], 16),
        data=binascii.a2b_hex(action["data"][2:]),
        gas_price=int(action["gasPrice"], 16),
        value=int(action["value"], 16),
        track_gas=True,
    )

    # Assert
    if gas_used is not None and gas_used < int(environment["currentGasLimit"], 16):
        # avoid gas usage larger than block gas limit
        # this currently exceeds our estimations
        gas_min_max = [
            (s.mstate.min_gas_used, s.mstate.max_gas_used) for s in final_states
        ]
        gas_ranges = [g[0] <= gas_used for g in gas_min_max]
        assert all(map(lambda g: g[0] <= g[1], gas_min_max))
        assert any(gas_ranges)

    if post_condition == {}:
        # no more work to do if error happens or out of gas
        assert len(laser_evm.open_states) == 0
    else:
        assert len(laser_evm.open_states) == 1
        world_state = laser_evm.open_states[0]

        for address, details in post_condition.items():
            account = world_state[symbol_factory.BitVecVal(int(address, 16), 256)]

            assert account.nonce == int(details["nonce"], 16)
            assert account.code.bytecode == details["code"][2:]

            for index, value in details["storage"].items():
                expected = int(value, 16)
<<<<<<< HEAD
                actual = account.storage[symbol_factory.BitVecVal(int(index, 16), 256)]
=======
                actual = account.storage.get(int(index, 16), 0)

>>>>>>> 558dd423
                if isinstance(actual, Expression):
                    actual = actual.value
                    actual = 1 if actual is True else 0 if actual is False else actual
                else:
                    if type(actual) == bytes:
                        actual = int(binascii.b2a_hex(actual), 16)
                    elif type(actual) == str:
                        actual = int(actual, 16)
                assert actual == expected<|MERGE_RESOLUTION|>--- conflicted
+++ resolved
@@ -61,7 +61,6 @@
 
 def load_test_data(designations):
     """
-
     :param designations:
     :return:
     """
@@ -125,12 +124,7 @@
         account.code = Disassembly(details["code"][2:])
         account.nonce = int(details["nonce"], 16)
         for key, value in details["storage"].items():
-<<<<<<< HEAD
-            key_bitvec = symbol_factory.BitVecVal(int(key, 16), 256)
-            account.storage[key_bitvec] = int(value, 16)
-=======
             account.storage.put(int(key, 16), int(value, 16), 10)
->>>>>>> 558dd423
 
         world_state.put_account(account)
         account.set_balance(int(details["balance"], 16))
@@ -180,12 +174,8 @@
 
             for index, value in details["storage"].items():
                 expected = int(value, 16)
-<<<<<<< HEAD
-                actual = account.storage[symbol_factory.BitVecVal(int(index, 16), 256)]
-=======
                 actual = account.storage.get(int(index, 16), 0)
 
->>>>>>> 558dd423
                 if isinstance(actual, Expression):
                     actual = actual.value
                     actual = 1 if actual is True else 0 if actual is False else actual
