--- conflicted
+++ resolved
@@ -66,30 +66,4 @@
     assert mocked_setup.call_count >= 1
     # laser_evm.exec.assert_called_once()
     assert laser_evm.exec.call_count == 1
-<<<<<<< HEAD
-    assert len(laser_evm.open_states) == 0
-
-
-def test_calldata_constraints_in_transaction():
-    # Arrange
-    laser_evm = LaserEVM({})
-    world_state = WorldState()
-
-    correct_constraints = [MagicMock(), MagicMock(), MagicMock()]
-
-    transaction = MessageCallTransaction(
-        world_state, Account("ca11ee"), Account("ca114")
-    )
-    transaction.call_data = MagicMock()
-    transaction.call_data.constraints = correct_constraints
-
-    # Act
-    _setup_global_state_for_execution(laser_evm, transaction)
-
-    # Assert
-    state = laser_evm.graph.work_list[0]
-    for constraint in correct_constraints:
-        assert constraint in state.environment.calldata.constraints
-=======
-    assert len(laser_evm.open_states) == 0
->>>>>>> e0cefee3
+    assert len(laser_evm.open_states) == 0