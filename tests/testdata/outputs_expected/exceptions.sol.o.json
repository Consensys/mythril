<<<<<<< HEAD
{
  "error": null,
  "issues": [
    {
      "address": 446,
      "contract": "Unknown",
      "debug": "<DEBUG-DATA>",
      "description": "A reachable exception (opcode 0xfe) has been detected. This can be caused by type errors, division by zero, out-of-bounds array access, or assert violations. Note that explicit `assert()` should only be used to check invariants. Use `require()` for regular input checking. ",
      "function": "_function_0x546455b5",
      "swc_id": "110",
      "min_gas_used": 206,
      "max_gas_used": 301,
      "title": "Exception state",
      "type": "Informational"
    },
    {
      "address": 484,
      "contract": "Unknown",
      "debug": "<DEBUG-DATA>",
      "description": "A reachable exception (opcode 0xfe) has been detected. This can be caused by type errors, division by zero, out-of-bounds array access, or assert violations. Note that explicit `assert()` should only be used to check invariants. Use `require()` for regular input checking. ",
      "function": "_function_0x92dd38ea",
      "swc_id": "110",
      "min_gas_used": 256,
      "max_gas_used": 351,
      "title": "Exception state",
      "type": "Informational"
    },
    {
      "address": 506,
      "contract": "Unknown",
      "debug": "<DEBUG-DATA>",
      "description": "A reachable exception (opcode 0xfe) has been detected. This can be caused by type errors, division by zero, out-of-bounds array access, or assert violations. Note that explicit `assert()` should only be used to check invariants. Use `require()` for regular input checking. ",
      "function": "_function_0xa08299f1",
      "swc_id": "110",
      "min_gas_used": 272,
      "max_gas_used": 367,
      "title": "Exception state",
      "type": "Informational"
    },
    {
      "address": 531,
      "contract": "Unknown",
      "debug": "<DEBUG-DATA>",
      "description": "A reachable exception (opcode 0xfe) has been detected. This can be caused by type errors, division by zero, out-of-bounds array access, or assert violations. Note that explicit `assert()` should only be used to check invariants. Use `require()` for regular input checking. ",
      "function": "_function_0xb34c3610",
      "swc_id": "110",
      "min_gas_used": 268,
      "max_gas_used": 363,
      "title": "Exception state",
      "type": "Informational"
    }
  ],
  "success": true
}
=======
{"error": null, "issues": [{"address": 446, "contract": "Unknown", "debug": "<DEBUG-DATA>", "description": "A reachable exception (opcode 0xfe) has been detected. This can be caused by type errors, division by zero, out-of-bounds array access, or assert violations. Note that explicit `assert()` should only be used to check invariants. Use `require()` for regular input checking. ", "function": "_function_0x546455b5", "swc-id": "110", "title": "Exception state", "type": "Informational"}, {"address": 484, "contract": "Unknown", "debug": "<DEBUG-DATA>", "description": "A reachable exception (opcode 0xfe) has been detected. This can be caused by type errors, division by zero, out-of-bounds array access, or assert violations. Note that explicit `assert()` should only be used to check invariants. Use `require()` for regular input checking. ", "function": "_function_0x92dd38ea", "swc-id": "110", "title": "Exception state", "type": "Informational"}, {"address": 506, "contract": "Unknown", "debug": "<DEBUG-DATA>", "description": "A reachable exception (opcode 0xfe) has been detected. This can be caused by type errors, division by zero, out-of-bounds array access, or assert violations. Note that explicit `assert()` should only be used to check invariants. Use `require()` for regular input checking. ", "function": "_function_0xa08299f1", "swc-id": "110", "title": "Exception state", "type": "Informational"}, {"address": 531, "contract": "Unknown", "debug": "<DEBUG-DATA>", "description": "A reachable exception (opcode 0xfe) has been detected. This can be caused by type errors, division by zero, out-of-bounds array access, or assert violations. Note that explicit `assert()` should only be used to check invariants. Use `require()` for regular input checking. ", "function": "_function_0xb34c3610", "swc-id": "110", "title": "Exception state", "type": "Informational"}], "success": true}
>>>>>>> b72d3f69
<|MERGE_RESOLUTION|>--- conflicted
+++ resolved
@@ -1,4 +1,3 @@
-<<<<<<< HEAD
 {
   "error": null,
   "issues": [
@@ -8,7 +7,7 @@
       "debug": "<DEBUG-DATA>",
       "description": "A reachable exception (opcode 0xfe) has been detected. This can be caused by type errors, division by zero, out-of-bounds array access, or assert violations. Note that explicit `assert()` should only be used to check invariants. Use `require()` for regular input checking. ",
       "function": "_function_0x546455b5",
-      "swc_id": "110",
+      "swc-id": "110",
       "min_gas_used": 206,
       "max_gas_used": 301,
       "title": "Exception state",
@@ -20,7 +19,7 @@
       "debug": "<DEBUG-DATA>",
       "description": "A reachable exception (opcode 0xfe) has been detected. This can be caused by type errors, division by zero, out-of-bounds array access, or assert violations. Note that explicit `assert()` should only be used to check invariants. Use `require()` for regular input checking. ",
       "function": "_function_0x92dd38ea",
-      "swc_id": "110",
+      "swc-id": "110",
       "min_gas_used": 256,
       "max_gas_used": 351,
       "title": "Exception state",
@@ -32,7 +31,7 @@
       "debug": "<DEBUG-DATA>",
       "description": "A reachable exception (opcode 0xfe) has been detected. This can be caused by type errors, division by zero, out-of-bounds array access, or assert violations. Note that explicit `assert()` should only be used to check invariants. Use `require()` for regular input checking. ",
       "function": "_function_0xa08299f1",
-      "swc_id": "110",
+      "swc-id": "110",
       "min_gas_used": 272,
       "max_gas_used": 367,
       "title": "Exception state",
@@ -44,7 +43,7 @@
       "debug": "<DEBUG-DATA>",
       "description": "A reachable exception (opcode 0xfe) has been detected. This can be caused by type errors, division by zero, out-of-bounds array access, or assert violations. Note that explicit `assert()` should only be used to check invariants. Use `require()` for regular input checking. ",
       "function": "_function_0xb34c3610",
-      "swc_id": "110",
+      "swc-id": "110",
       "min_gas_used": 268,
       "max_gas_used": 363,
       "title": "Exception state",
@@ -52,7 +51,4 @@
     }
   ],
   "success": true
-}
-=======
-{"error": null, "issues": [{"address": 446, "contract": "Unknown", "debug": "<DEBUG-DATA>", "description": "A reachable exception (opcode 0xfe) has been detected. This can be caused by type errors, division by zero, out-of-bounds array access, or assert violations. Note that explicit `assert()` should only be used to check invariants. Use `require()` for regular input checking. ", "function": "_function_0x546455b5", "swc-id": "110", "title": "Exception state", "type": "Informational"}, {"address": 484, "contract": "Unknown", "debug": "<DEBUG-DATA>", "description": "A reachable exception (opcode 0xfe) has been detected. This can be caused by type errors, division by zero, out-of-bounds array access, or assert violations. Note that explicit `assert()` should only be used to check invariants. Use `require()` for regular input checking. ", "function": "_function_0x92dd38ea", "swc-id": "110", "title": "Exception state", "type": "Informational"}, {"address": 506, "contract": "Unknown", "debug": "<DEBUG-DATA>", "description": "A reachable exception (opcode 0xfe) has been detected. This can be caused by type errors, division by zero, out-of-bounds array access, or assert violations. Note that explicit `assert()` should only be used to check invariants. Use `require()` for regular input checking. ", "function": "_function_0xa08299f1", "swc-id": "110", "title": "Exception state", "type": "Informational"}, {"address": 531, "contract": "Unknown", "debug": "<DEBUG-DATA>", "description": "A reachable exception (opcode 0xfe) has been detected. This can be caused by type errors, division by zero, out-of-bounds array access, or assert violations. Note that explicit `assert()` should only be used to check invariants. Use `require()` for regular input checking. ", "function": "_function_0xb34c3610", "swc-id": "110", "title": "Exception state", "type": "Informational"}], "success": true}
->>>>>>> b72d3f69
+}