==== Integer Underflow ====
SWC ID: 101
Type: Warning
Contract: Unknown
Function name: sendeth(address,uint256)
PC address: 567
Estimated Gas Usage: 729 - 1062
The subtraction can result in an integer underflow.

--------------------

==== Integer Underflow ====
SWC ID: 101
Type: Warning
Contract: Unknown
Function name: sendeth(address,uint256)
PC address: 649
Estimated Gas Usage: 1250 - 1821
The subtraction can result in an integer underflow.

--------------------

==== Integer Overflow ====
SWC ID: 101
Type: Warning
Contract: Unknown
Function name: sendeth(address,uint256)
PC address: 725
<<<<<<< HEAD
Estimated Gas Usage: 6761 - 27570
The arithmetic operation can result in integer overflow.
=======
This binary add operation can result in integer overflow.
>>>>>>> a1f45945

--------------------
<|MERGE_RESOLUTION|>--- conflicted
+++ resolved
@@ -26,11 +26,7 @@
 Contract: Unknown
 Function name: sendeth(address,uint256)
 PC address: 725
-<<<<<<< HEAD
 Estimated Gas Usage: 6761 - 27570
-The arithmetic operation can result in integer overflow.
-=======
 This binary add operation can result in integer overflow.
->>>>>>> a1f45945
 
 --------------------
