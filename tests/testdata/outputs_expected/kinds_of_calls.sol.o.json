--- conflicted
+++ resolved
@@ -1,4 +1,3 @@
-<<<<<<< HEAD
 {
     "error": null,
     "issues": [
@@ -30,12 +29,12 @@
             "address": 1038,
             "contract": "Unknown",
             "debug": "<DEBUG-DATA>",
-            "description": "This contract executes a message call to an address provided as a function argument. Generally, it is not recommended to call user-supplied addresses using Solidity's call() construct. Note that attackers might leverage reentrancy attacks to exploit race conditions or manipulate this contract's state.",
+            "description": "The contract executes a function call with high gas to a user-supplied address. Note that the callee can contain arbitrary code and may re-enter any function in this contract. Review the business logic carefully to prevent unanticipated effects on the contract state.",
             "function": "_function_0xeea4c864",
             "max_gas_used": 1223,
             "min_gas_used": 471,
             "swc-id": "107",
-            "title": "Message call to external contract",
+            "title": "External call to user-supplied address",
             "type": "Warning"
         },
         {
@@ -52,7 +51,4 @@
         }
     ],
     "success": true
-}
-=======
-{"error": null, "issues": [{"address": 626, "contract": "Unknown", "debug": "<DEBUG-DATA>", "description": "The return value of an external call is not checked. Note that execution continue even if the called contract throws.", "function": "_function_0x141f32ff", "max_gas_used": 35856, "min_gas_used": 1104, "swc-id": "104", "title": "Unchecked CALL return value", "type": "Informational"}, {"address": 857, "contract": "Unknown", "debug": "<DEBUG-DATA>", "description": "The return value of an external call is not checked. Note that execution continue even if the called contract throws.", "function": "_function_0x9b58bc26", "max_gas_used": 35919, "min_gas_used": 1167, "swc-id": "104", "title": "Unchecked CALL return value", "type": "Informational"}, {"address": 1038, "contract": "Unknown", "debug": "<DEBUG-DATA>", "description": "The contract executes a function call with high gas to a user-supplied address. Note that the callee can contain arbitrary code and may re-enter any function in this contract. Review the business logic carefully to prevent unanticipated effects on the contract state.", "function": "_function_0xeea4c864", "max_gas_used": 1229, "min_gas_used": 477, "swc-id": "107", "title": "External call to user-supplied address", "type": "Warning"}, {"address": 1046, "contract": "Unknown", "debug": "<DEBUG-DATA>", "description": "The return value of an external call is not checked. Note that execution continue even if the called contract throws.", "function": "_function_0xeea4c864", "max_gas_used": 35944, "min_gas_used": 1192, "swc-id": "104", "title": "Unchecked CALL return value", "type": "Informational"}], "success": true}
->>>>>>> 198dbd1b
+}