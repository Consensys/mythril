--- conflicted
+++ resolved
@@ -30,9 +30,6 @@
         {
             "address": 849,
             "contract": "Unknown",
-<<<<<<< HEAD
-=======
-            "debug": "<DEBUG-DATA>",
             "description": "The contract delegates execution to another contract with a user-supplied address.\nThe smart contract delegates execution to a user-supplied address. Note that callers can execute arbitrary contracts and that the callee contract can access the storage of the calling contract. ",
             "function": "_function_0x9b58bc26",
             "max_gas_used": 35928,
@@ -40,13 +37,12 @@
             "severity": "Medium",
             "sourceMap": null,
             "swc-id": "112",
-            "title": "Delegatecall Proxy To User-Supplied Address"
+            "title": "Delegatecall Proxy To User-Supplied Address",
+            "tx_sequence": "<TX-DATA>"
         },
         {
             "address": 849,
             "contract": "Unknown",
-            "debug": "<DEBUG-DATA>",
->>>>>>> b055707a
             "description": "The return value of a message call is not checked.\nExternal calls return a boolean value. If the callee contract halts with an exception, 'false' is returned and execution continues in the caller. It is usually recommended to wrap external calls into a require statement to prevent unexpected states.",
             "function": "_function_0x9b58bc26",
             "max_gas_used": 35928,
