<<<<<<< HEAD
{
  "error": null,
  "issues": [
    {
      "address": 626,
      "contract": "Unknown",
      "debug": "<DEBUG-DATA>",
      "description": "The return value of an external call is not checked. Note that execution continue even if the called contract throws.",
      "function": "_function_0x141f32ff",
      "swc_id": "104",
      "min_gas_used": 1290,
      "max_gas_used": 36042,
      "title": "Unchecked CALL return value",
      "type": "Informational"
    },
    {
      "address": 857,
      "contract": "Unknown",
      "debug": "<DEBUG-DATA>",
      "description": "The return value of an external call is not checked. Note that execution continue even if the called contract throws.",
      "function": "_function_0x9b58bc26",
      "swc_id": "104",
      "min_gas_used": 1353,
      "max_gas_used": 36105,
      "title": "Unchecked CALL return value",
      "type": "Informational"
    },
    {
      "address": 1038,
      "contract": "Unknown",
      "debug": "<DEBUG-DATA>",
      "description": "This contract executes a message call to an address provided as a function argument. Generally, it is not recommended to call user-supplied addresses using Solidity's call() construct. Note that attackers might leverage reentrancy attacks to exploit race conditions or manipulate this contract's state.",
      "function": "_function_0xeea4c864",
      "swc_id": "107",
      "min_gas_used": 663,
      "max_gas_used": 1415,
      "title": "Message call to external contract",
      "type": "Warning"
    },
    {
      "address": 1046,
      "contract": "Unknown",
      "debug": "<DEBUG-DATA>",
      "description": "The return value of an external call is not checked. Note that execution continue even if the called contract throws.",
      "function": "_function_0xeea4c864",
      "swc_id": "104",
      "min_gas_used": 1378,
      "max_gas_used": 36130,
      "title": "Unchecked CALL return value",
      "type": "Informational"
    }
  ],
  "success": true
}
=======
{"error": null, "issues": [{"address": 626, "contract": "Unknown", "debug": "<DEBUG-DATA>", "description": "The return value of an external call is not checked. Note that execution continue even if the called contract throws.", "function": "_function_0x141f32ff", "swc-id": "104", "title": "Unchecked CALL return value", "type": "Informational"}, {"address": 857, "contract": "Unknown", "debug": "<DEBUG-DATA>", "description": "The return value of an external call is not checked. Note that execution continue even if the called contract throws.", "function": "_function_0x9b58bc26", "swc-id": "104", "title": "Unchecked CALL return value", "type": "Informational"}, {"address": 1038, "contract": "Unknown", "debug": "<DEBUG-DATA>", "description": "This contract executes a message call to an address provided as a function argument. Generally, it is not recommended to call user-supplied addresses using Solidity's call() construct. Note that attackers might leverage reentrancy attacks to exploit race conditions or manipulate this contract's state.", "function": "_function_0xeea4c864", "swc-id": "107", "title": "Message call to external contract", "type": "Warning"}, {"address": 1046, "contract": "Unknown", "debug": "<DEBUG-DATA>", "description": "The return value of an external call is not checked. Note that execution continue even if the called contract throws.", "function": "_function_0xeea4c864", "swc-id": "104", "title": "Unchecked CALL return value", "type": "Informational"}], "success": true}
>>>>>>> b72d3f69
<|MERGE_RESOLUTION|>--- conflicted
+++ resolved
@@ -1,4 +1,3 @@
-<<<<<<< HEAD
 {
   "error": null,
   "issues": [
@@ -8,7 +7,7 @@
       "debug": "<DEBUG-DATA>",
       "description": "The return value of an external call is not checked. Note that execution continue even if the called contract throws.",
       "function": "_function_0x141f32ff",
-      "swc_id": "104",
+      "swc-id": "104",
       "min_gas_used": 1290,
       "max_gas_used": 36042,
       "title": "Unchecked CALL return value",
@@ -20,7 +19,7 @@
       "debug": "<DEBUG-DATA>",
       "description": "The return value of an external call is not checked. Note that execution continue even if the called contract throws.",
       "function": "_function_0x9b58bc26",
-      "swc_id": "104",
+      "swc-id": "104",
       "min_gas_used": 1353,
       "max_gas_used": 36105,
       "title": "Unchecked CALL return value",
@@ -32,7 +31,7 @@
       "debug": "<DEBUG-DATA>",
       "description": "This contract executes a message call to an address provided as a function argument. Generally, it is not recommended to call user-supplied addresses using Solidity's call() construct. Note that attackers might leverage reentrancy attacks to exploit race conditions or manipulate this contract's state.",
       "function": "_function_0xeea4c864",
-      "swc_id": "107",
+      "swc-id": "107",
       "min_gas_used": 663,
       "max_gas_used": 1415,
       "title": "Message call to external contract",
@@ -44,7 +43,7 @@
       "debug": "<DEBUG-DATA>",
       "description": "The return value of an external call is not checked. Note that execution continue even if the called contract throws.",
       "function": "_function_0xeea4c864",
-      "swc_id": "104",
+      "swc-id": "104",
       "min_gas_used": 1378,
       "max_gas_used": 36130,
       "title": "Unchecked CALL return value",
@@ -52,7 +51,4 @@
     }
   ],
   "success": true
-}
-=======
-{"error": null, "issues": [{"address": 626, "contract": "Unknown", "debug": "<DEBUG-DATA>", "description": "The return value of an external call is not checked. Note that execution continue even if the called contract throws.", "function": "_function_0x141f32ff", "swc-id": "104", "title": "Unchecked CALL return value", "type": "Informational"}, {"address": 857, "contract": "Unknown", "debug": "<DEBUG-DATA>", "description": "The return value of an external call is not checked. Note that execution continue even if the called contract throws.", "function": "_function_0x9b58bc26", "swc-id": "104", "title": "Unchecked CALL return value", "type": "Informational"}, {"address": 1038, "contract": "Unknown", "debug": "<DEBUG-DATA>", "description": "This contract executes a message call to an address provided as a function argument. Generally, it is not recommended to call user-supplied addresses using Solidity's call() construct. Note that attackers might leverage reentrancy attacks to exploit race conditions or manipulate this contract's state.", "function": "_function_0xeea4c864", "swc-id": "107", "title": "Message call to external contract", "type": "Warning"}, {"address": 1046, "contract": "Unknown", "debug": "<DEBUG-DATA>", "description": "The return value of an external call is not checked. Note that execution continue even if the called contract throws.", "function": "_function_0xeea4c864", "swc-id": "104", "title": "Unchecked CALL return value", "type": "Informational"}], "success": true}
->>>>>>> b72d3f69
+}