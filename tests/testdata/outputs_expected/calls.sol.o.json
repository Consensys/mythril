{
    "error": null,
    "issues": [
        {
            "address": 661,
            "contract": "Unknown",
<<<<<<< HEAD
=======
            "debug": "<DEBUG-DATA>",
>>>>>>> 24da7c56
            "description": "The contract executes an external message call.\nAn external function call to a fixed contract address is executed. Make sure that the callee contract has been reviewed carefully.",
            "function": "thisisfine()",
            "max_gas_used": 1254,
            "min_gas_used": 643,
            "severity": "Low",
            "sourceMap": null,
            "swc-id": "107",
<<<<<<< HEAD
            "title": "External Call To Fixed Address",
            "tx_sequence": "<TX-DATA>"
=======
            "title": "External Call To Fixed Address"
>>>>>>> 24da7c56
        },
        {
            "address": 661,
            "contract": "Unknown",
<<<<<<< HEAD
=======
            "debug": "<DEBUG-DATA>",
>>>>>>> 24da7c56
            "description": "The return value of a message call is not checked.\nExternal calls return a boolean value. If the callee contract halts with an exception, 'false' is returned and execution continues in the caller. It is usually recommended to wrap external calls into a require statement to prevent unexpected states.",
            "function": "thisisfine()",
            "max_gas_used": 35972,
            "min_gas_used": 1361,
            "severity": "Low",
            "sourceMap": null,
            "swc-id": "104",
<<<<<<< HEAD
            "title": "Unchecked Call Return Value",
            "tx_sequence": "<TX-DATA>"
=======
            "title": "Unchecked Call Return Value"
>>>>>>> 24da7c56
        },
        {
            "address": 779,
            "contract": "Unknown",
<<<<<<< HEAD
=======
            "debug": "<DEBUG-DATA>",
>>>>>>> 24da7c56
            "description": "The contract executes an external message call.\nAn external function call to a fixed contract address is executed. Make sure that the callee contract has been reviewed carefully.",
            "function": "callstoredaddress()",
            "max_gas_used": 1298,
            "min_gas_used": 687,
            "severity": "Low",
            "sourceMap": null,
            "swc-id": "107",
<<<<<<< HEAD
            "title": "External Call To Fixed Address",
            "tx_sequence": "<TX-DATA>"
=======
            "title": "External Call To Fixed Address"
>>>>>>> 24da7c56
        },
        {
            "address": 779,
            "contract": "Unknown",
<<<<<<< HEAD
=======
            "debug": "<DEBUG-DATA>",
>>>>>>> 24da7c56
            "description": "The return value of a message call is not checked.\nExternal calls return a boolean value. If the callee contract halts with an exception, 'false' is returned and execution continues in the caller. It is usually recommended to wrap external calls into a require statement to prevent unexpected states.",
            "function": "callstoredaddress()",
            "max_gas_used": 36016,
            "min_gas_used": 1405,
            "severity": "Low",
            "sourceMap": null,
            "swc-id": "104",
<<<<<<< HEAD
            "title": "Unchecked Call Return Value",
            "tx_sequence": "<TX-DATA>"
=======
            "title": "Unchecked Call Return Value"
>>>>>>> 24da7c56
        },
        {
            "address": 858,
            "contract": "Unknown",
<<<<<<< HEAD
=======
            "debug": "<DEBUG-DATA>",
>>>>>>> 24da7c56
            "description": "The contract executes an external message call.\nAn external function call to a fixed contract address is executed. Make sure that the callee contract has been reviewed carefully.",
            "function": "reentrancy()",
            "max_gas_used": 1320,
            "min_gas_used": 709,
            "severity": "Low",
            "sourceMap": null,
            "swc-id": "107",
<<<<<<< HEAD
            "title": "External Call To Fixed Address",
            "tx_sequence": "<TX-DATA>"
=======
            "title": "External Call To Fixed Address"
>>>>>>> 24da7c56
        },
        {
            "address": 858,
            "contract": "Unknown",
<<<<<<< HEAD
=======
            "debug": "<DEBUG-DATA>",
>>>>>>> 24da7c56
            "description": "The return value of a message call is not checked.\nExternal calls return a boolean value. If the callee contract halts with an exception, 'false' is returned and execution continues in the caller. It is usually recommended to wrap external calls into a require statement to prevent unexpected states.",
            "function": "reentrancy()",
            "max_gas_used": 61052,
            "min_gas_used": 6441,
            "severity": "Low",
            "sourceMap": null,
            "swc-id": "104",
<<<<<<< HEAD
            "title": "Unchecked Call Return Value",
            "tx_sequence": "<TX-DATA>"
=======
            "title": "Unchecked Call Return Value"
>>>>>>> 24da7c56
        },
        {
            "address": 869,
            "contract": "Unknown",
<<<<<<< HEAD
=======
            "debug": "<DEBUG-DATA>",
>>>>>>> 24da7c56
            "description": "The contract account state is changed after an external call. \nConsider that the called contract could re-enter the function before this state change takes place. This can lead to business logic vulnerabilities.",
            "function": "reentrancy()",
            "max_gas_used": null,
            "min_gas_used": null,
            "severity": "Low",
            "sourceMap": null,
            "swc-id": "107",
<<<<<<< HEAD
            "title": "State change after external call",
            "tx_sequence": "<TX-DATA>"
=======
            "title": "State change after external call"
>>>>>>> 24da7c56
        },
        {
            "address": 912,
            "contract": "Unknown",
<<<<<<< HEAD
=======
            "debug": "<DEBUG-DATA>",
>>>>>>> 24da7c56
            "description": "A call to a user-supplied address is executed.\nThe callee address of an external message call can be set by the caller. Note that the callee can contain arbitrary code and may re-enter any function in this contract. Review the business logic carefully to prevent averse effects on the contract state.",
            "function": "calluseraddress(address)",
            "max_gas_used": 616,
            "min_gas_used": 335,
            "severity": "Medium",
            "sourceMap": null,
            "swc-id": "107",
<<<<<<< HEAD
            "title": "External Call To User-Supplied Address",
            "tx_sequence": "<TX-DATA>"
=======
            "title": "External Call To User-Supplied Address"
>>>>>>> 24da7c56
        },
        {
            "address": 912,
            "contract": "Unknown",
<<<<<<< HEAD
=======
            "debug": "<DEBUG-DATA>",
>>>>>>> 24da7c56
            "description": "The return value of a message call is not checked.\nExternal calls return a boolean value. If the callee contract halts with an exception, 'false' is returned and execution continues in the caller. It is usually recommended to wrap external calls into a require statement to prevent unexpected states.",
            "function": "calluseraddress(address)",
            "max_gas_used": 35336,
            "min_gas_used": 1055,
            "severity": "Low",
            "sourceMap": null,
            "swc-id": "104",
<<<<<<< HEAD
            "title": "Unchecked Call Return Value",
            "tx_sequence": "<TX-DATA>"
=======
            "title": "Unchecked Call Return Value"
>>>>>>> 24da7c56
        }
    ],
    "success": true
}<|MERGE_RESOLUTION|>--- conflicted
+++ resolved
@@ -4,10 +4,6 @@
         {
             "address": 661,
             "contract": "Unknown",
-<<<<<<< HEAD
-=======
-            "debug": "<DEBUG-DATA>",
->>>>>>> 24da7c56
             "description": "The contract executes an external message call.\nAn external function call to a fixed contract address is executed. Make sure that the callee contract has been reviewed carefully.",
             "function": "thisisfine()",
             "max_gas_used": 1254,
@@ -15,20 +11,12 @@
             "severity": "Low",
             "sourceMap": null,
             "swc-id": "107",
-<<<<<<< HEAD
             "title": "External Call To Fixed Address",
             "tx_sequence": "<TX-DATA>"
-=======
-            "title": "External Call To Fixed Address"
->>>>>>> 24da7c56
         },
         {
             "address": 661,
             "contract": "Unknown",
-<<<<<<< HEAD
-=======
-            "debug": "<DEBUG-DATA>",
->>>>>>> 24da7c56
             "description": "The return value of a message call is not checked.\nExternal calls return a boolean value. If the callee contract halts with an exception, 'false' is returned and execution continues in the caller. It is usually recommended to wrap external calls into a require statement to prevent unexpected states.",
             "function": "thisisfine()",
             "max_gas_used": 35972,
@@ -36,20 +24,12 @@
             "severity": "Low",
             "sourceMap": null,
             "swc-id": "104",
-<<<<<<< HEAD
             "title": "Unchecked Call Return Value",
             "tx_sequence": "<TX-DATA>"
-=======
-            "title": "Unchecked Call Return Value"
->>>>>>> 24da7c56
         },
         {
             "address": 779,
             "contract": "Unknown",
-<<<<<<< HEAD
-=======
-            "debug": "<DEBUG-DATA>",
->>>>>>> 24da7c56
             "description": "The contract executes an external message call.\nAn external function call to a fixed contract address is executed. Make sure that the callee contract has been reviewed carefully.",
             "function": "callstoredaddress()",
             "max_gas_used": 1298,
@@ -57,20 +37,12 @@
             "severity": "Low",
             "sourceMap": null,
             "swc-id": "107",
-<<<<<<< HEAD
             "title": "External Call To Fixed Address",
             "tx_sequence": "<TX-DATA>"
-=======
-            "title": "External Call To Fixed Address"
->>>>>>> 24da7c56
         },
         {
             "address": 779,
             "contract": "Unknown",
-<<<<<<< HEAD
-=======
-            "debug": "<DEBUG-DATA>",
->>>>>>> 24da7c56
             "description": "The return value of a message call is not checked.\nExternal calls return a boolean value. If the callee contract halts with an exception, 'false' is returned and execution continues in the caller. It is usually recommended to wrap external calls into a require statement to prevent unexpected states.",
             "function": "callstoredaddress()",
             "max_gas_used": 36016,
@@ -78,20 +50,12 @@
             "severity": "Low",
             "sourceMap": null,
             "swc-id": "104",
-<<<<<<< HEAD
             "title": "Unchecked Call Return Value",
             "tx_sequence": "<TX-DATA>"
-=======
-            "title": "Unchecked Call Return Value"
->>>>>>> 24da7c56
         },
         {
             "address": 858,
             "contract": "Unknown",
-<<<<<<< HEAD
-=======
-            "debug": "<DEBUG-DATA>",
->>>>>>> 24da7c56
             "description": "The contract executes an external message call.\nAn external function call to a fixed contract address is executed. Make sure that the callee contract has been reviewed carefully.",
             "function": "reentrancy()",
             "max_gas_used": 1320,
@@ -99,20 +63,12 @@
             "severity": "Low",
             "sourceMap": null,
             "swc-id": "107",
-<<<<<<< HEAD
             "title": "External Call To Fixed Address",
             "tx_sequence": "<TX-DATA>"
-=======
-            "title": "External Call To Fixed Address"
->>>>>>> 24da7c56
         },
         {
             "address": 858,
             "contract": "Unknown",
-<<<<<<< HEAD
-=======
-            "debug": "<DEBUG-DATA>",
->>>>>>> 24da7c56
             "description": "The return value of a message call is not checked.\nExternal calls return a boolean value. If the callee contract halts with an exception, 'false' is returned and execution continues in the caller. It is usually recommended to wrap external calls into a require statement to prevent unexpected states.",
             "function": "reentrancy()",
             "max_gas_used": 61052,
@@ -120,20 +76,12 @@
             "severity": "Low",
             "sourceMap": null,
             "swc-id": "104",
-<<<<<<< HEAD
             "title": "Unchecked Call Return Value",
             "tx_sequence": "<TX-DATA>"
-=======
-            "title": "Unchecked Call Return Value"
->>>>>>> 24da7c56
         },
         {
             "address": 869,
             "contract": "Unknown",
-<<<<<<< HEAD
-=======
-            "debug": "<DEBUG-DATA>",
->>>>>>> 24da7c56
             "description": "The contract account state is changed after an external call. \nConsider that the called contract could re-enter the function before this state change takes place. This can lead to business logic vulnerabilities.",
             "function": "reentrancy()",
             "max_gas_used": null,
@@ -141,20 +89,12 @@
             "severity": "Low",
             "sourceMap": null,
             "swc-id": "107",
-<<<<<<< HEAD
             "title": "State change after external call",
             "tx_sequence": "<TX-DATA>"
-=======
-            "title": "State change after external call"
->>>>>>> 24da7c56
         },
         {
             "address": 912,
             "contract": "Unknown",
-<<<<<<< HEAD
-=======
-            "debug": "<DEBUG-DATA>",
->>>>>>> 24da7c56
             "description": "A call to a user-supplied address is executed.\nThe callee address of an external message call can be set by the caller. Note that the callee can contain arbitrary code and may re-enter any function in this contract. Review the business logic carefully to prevent averse effects on the contract state.",
             "function": "calluseraddress(address)",
             "max_gas_used": 616,
@@ -162,20 +102,12 @@
             "severity": "Medium",
             "sourceMap": null,
             "swc-id": "107",
-<<<<<<< HEAD
             "title": "External Call To User-Supplied Address",
             "tx_sequence": "<TX-DATA>"
-=======
-            "title": "External Call To User-Supplied Address"
->>>>>>> 24da7c56
         },
         {
             "address": 912,
             "contract": "Unknown",
-<<<<<<< HEAD
-=======
-            "debug": "<DEBUG-DATA>",
->>>>>>> 24da7c56
             "description": "The return value of a message call is not checked.\nExternal calls return a boolean value. If the callee contract halts with an exception, 'false' is returned and execution continues in the caller. It is usually recommended to wrap external calls into a require statement to prevent unexpected states.",
             "function": "calluseraddress(address)",
             "max_gas_used": 35336,
@@ -183,12 +115,8 @@
             "severity": "Low",
             "sourceMap": null,
             "swc-id": "104",
-<<<<<<< HEAD
             "title": "Unchecked Call Return Value",
             "tx_sequence": "<TX-DATA>"
-=======
-            "title": "Unchecked Call Return Value"
->>>>>>> 24da7c56
         }
     ],
     "success": true
