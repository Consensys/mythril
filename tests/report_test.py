--- conflicted
+++ resolved
@@ -44,11 +44,6 @@
 
     return results
 
-<<<<<<< HEAD
-
-class AnalysisReportTest(BaseTestCase):
-=======
->>>>>>> d710a9b2
 
 def _assert_empty(changed_files):
     """ Asserts there are no changed files and otherwise builds error message"""
@@ -60,14 +55,8 @@
         difference = ''.join(difflib.unified_diff(output_expected, output_current))
         message += "Found differing file for input: {} \n Difference: \n {} \n".format(str(input_file), str(difference))
 
-<<<<<<< HEAD
-            with open(output_expected) as expected:
-                with open(output_current) as current:
-                    self.assertEqual(json.load(expected), json.load(current))
-=======
     assert message == "", message
 
->>>>>>> d710a9b2
 
 def _get_changed_files(postfix, report_builder, reports):
     """
