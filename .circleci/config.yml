--- conflicted
+++ resolved
@@ -167,10 +167,6 @@
           filters:
             tags:
               only: /.*/
-<<<<<<< HEAD
-
-=======
->>>>>>> a582ed70
       - pypi_release:
           filters:
             branches:
