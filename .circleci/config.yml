--- conflicted
+++ resolved
@@ -83,19 +83,11 @@
       - image: circleci/python:3.6.4
     working_directory: ~/project
     steps:
-<<<<<<< HEAD
-      - checkout:
-          path: /home/mythril
-      - run:
-          name: Builds `mythril`
-          command: cd mythril && python3 setup.py install
-=======
       - checkout
       - setup_remote_docker
       - run:
           name: Clone Edelweiss
           command: git clone --recurse-submodules https://$GITHUB_TOKEN@github.com/Consensys/Edelweiss.git
->>>>>>> 558dd423
       - run:
           name: Update SWC-registry
           working_directory: ~/project/Edelweiss
